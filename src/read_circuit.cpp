--- conflicted
+++ resolved
@@ -20,130 +20,6 @@
 
 namespace qflex {
 
-<<<<<<< HEAD
-std::size_t compute_depth(std::istream& istream) {
-  return compute_depth(std::move(istream));
-}
-
-std::size_t compute_depth(std::istream&& istream) {
-  auto is_number = [](const std::string& token) {
-    try {
-      std::stol(token);
-    } catch (...) {
-      return false;
-    }
-    return true;
-  };
-
-  auto is_integer = [&is_number](const std::string& token) {
-    return is_number(token) and std::stol(token) == std::stod(token);
-  };
-
-  auto strip_line = [](std::string line) {
-    // Remove everything after '#'
-    line = std::regex_replace(line, std::regex("#.*"), "");
-
-    // Remove any special character
-    line = std::regex_replace(line, std::regex("[^)(\\s\\ta-zA-Z0-9_.,-]"), "");
-
-    // Convert tabs to spaces
-    line = std::regex_replace(line, std::regex("[\\t]"), " ");
-
-    // Remove multiple spaces
-    line = std::regex_replace(line, std::regex("[\\s]{2,}"), " ");
-
-    // Remove last space
-    line = std::regex_replace(line, std::regex("\\s+$"), "");
-
-    // Remove any space before '('
-    line = std::regex_replace(line, std::regex("[\\s]+[(]"), "(");
-
-    // Remove spaces between parentheses
-    line = std::regex_replace(line, std::regex("\\s+(?=[^()]*\\))"), "");
-
-    return line;
-  };
-
-  auto tokenize = [](const std::string& line,
-                     const std::string& regex_expr = "[^\\s]+") {
-    std::vector<std::string> tokens;
-    auto word_regex = std::regex(regex_expr);
-    for (auto w =
-             std::sregex_iterator(std::begin(line), std::end(line), word_regex);
-         w != std::sregex_iterator(); ++w)
-      tokens.push_back(w->str());
-    return tokens;
-  };
-
-  std::size_t line_counter{0}, last_cycle_number{0};
-  std::string line;
-
-  auto error_msg = [&line, &line_counter](const std::string& msg) {
-    std::string err_msg =
-        "[" + std::to_string(line_counter + 1) + ": " + line + "] " + msg;
-    std::cerr << err_msg << std::endl;
-    return err_msg;
-  };
-
-  std::size_t depth{0};
-  std::unordered_map<std::pair<std::size_t, std::size_t>, std::size_t> layers;
-
-  while (std::getline(istream, line)) {
-    if (std::size(line = strip_line(line))) {
-      // Check that there are only one '(' and one ')'
-      if (std::count(std::begin(line), std::end(line), '(') > 1 or
-          std::count(std::begin(line), std::end(line), ')') > 1)
-        throw error_msg("Wrong format.");
-
-      // Tokenize the line
-      auto tokens = tokenize(line);
-
-      // Enforce first line to be a single number which correspond to the number
-      // of qubits
-      if (line_counter == 0) {
-        if (std::size(tokens) != 1 or std::stol(tokens[0]) <= 0)
-          throw error_msg(
-              "First line in circuit must be the number of active qubits.");
-      } else {
-        // Check the correct number of tokens
-        if (std::size(tokens) < 3)
-          throw error_msg(
-              "Gate must be specified as: cycle gate_name[(p1[,p2,...])] q1 "
-              "[q2, ...]");
-
-        // Check the first token is actually a number
-        if (not is_integer(tokens[0]))
-          throw error_msg("First token must be a valid cycle number.");
-
-        std::size_t cycle = std::stol(tokens[0]);
-
-        // Check that cycle number is monotonically increasing
-        if (cycle < last_cycle_number)
-          throw error_msg("Cycle number can only increase.");
-
-        // Add all the qubits
-        if (std::size_t num_qubits = std::size(tokens) - 2; num_qubits == 2) {
-          std::size_t q1 = std::stol(tokens[2]);
-          std::size_t q2 = std::stol(tokens[3]);
-          if (q1 > q2) std::swap(q1, q2);
-
-          if (auto new_depth = ++layers[{q1, q2}]; new_depth > depth)
-            depth = new_depth;
-          else if (num_qubits > 2)
-            throw error_msg("k-qubit gates are not supported.");
-        }
-      }
-    }
-
-    // Increment line counter
-    ++line_counter;
-  }
-
-  return depth;
-}
-
-=======
->>>>>>> 595e09ec
 const std::unordered_map<std::string, std::vector<s_type>> _GATES_DATA(
     {// Deltas.
      {"delta_0", std::vector<s_type>({1.0, 0.0})},
