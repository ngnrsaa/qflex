/**
 * @file read_circuit.cpp
 * Helper functions to read quantum circuits from a file.
 *
 * @author Benjamin Villalonga (main contributor), Bron Nelson, Sergio Boixo and
 * Salvatore Mandra
 * @contributors: The qFlex Developers (see CONTRIBUTORS.md)
 * @date Created: September 2018
 *
 * @copyright: Copyright © 2019, United States Government, as represented
 * by the Administrator of the National Aeronautics and Space Administration.
 * All rights reserved.
 * @licence: Apache License, Version 2.0
 */

#include <memory>
#include "read_circuit.h"
#include "errors.h"

namespace qflex {
// TODO: when building tensor networks and pulling gates from gate_array(s), 
// stop relying on dimensions given by hand. They should all rely on dimensions 
// either stored in gate_arrays or on DIM, which is 2 as a global variable.

const std::unordered_map<std::string, std::vector<s_type>> _GATES_DATA(
    {// Deltas.
     {"delta_0", std::vector<s_type>({1.0, 0.0})},
     {"delta_1", std::vector<s_type>({0.0, 1.0})},
     // For one-qubit gates, the first index is input an second is output.
     {"h", std::vector<s_type>({_INV_SQRT_2, _INV_SQRT_2, _INV_SQRT_2,
                                -_INV_SQRT_2})},
     {"hz_1_2",
      std::vector<s_type>(
          {{0.5, 0.5}, {_INV_SQRT_2, 0}, {0., -_INV_SQRT_2}, {0.5, 0.5}})},
     {"t", std::vector<s_type>({1.0, 0., 0., {_INV_SQRT_2, _INV_SQRT_2}})},
     {"x_1_2",
      std::vector<s_type>({{0.5, 0.5}, {0.5, -0.5}, {0.5, -0.5}, {0.5, 0.5}})},
     {"y_1_2",
      std::vector<s_type>({{0.5, 0.5}, {0.5, 0.5}, {-0.5, -0.5}, {0.5, 0.5}})},
     // For cz, both q1 and q2 get indices in the order (input, virtual,
     // output).
     // {"cz_q1", vector<s_type>({1.,0.,0.,0.,0.,0.,0.,1.})},
     // {"cz_q2", vector<s_type>({1.,0.,1.,0.,0.,1.,0.,-1.})}});
     // Use more "balanced" SVD. Otherwise tensors are very sparse.
     {"cz_q1",
      std::vector<s_type>({-0.3446133714352872, 0., 1.1381806476131544, 0., 0.,
                           -1.1381806476131544, 0., -0.3446133714352872})},
     {"cz_q2",
      std::vector<s_type>({-1.0484937059720079, 0., 0.5611368023131075, 0., 0.,
                           0.5611368023131075, 0., 1.0484937059720079})},
     // For the non-decomposed cz, the convention is (in1, in2, out1, out2).
     {"cz", std::vector<s_type>({1., 0., 0., 0., 0., 1., 0., 0., 0., 0., 1., 0.,
                                 0., 0., 0., -1.})},

     // For cx, both q1 and q2 get indices in the order (input, virtual,
     // output).
     //{"cx_q1", std::vector<s_type>({1.,0.,0.,0.,0.,0.,0.,1.})},
     //{"cx_q2", std::vector<s_type>({1.,0.,0.,1.,0.,1.,1.,0.})},
     // Use more "balanced" SVD. Otherwise tensors are very sparse.
     {"cx_q1",
      std::vector<s_type>({0.8408964152537143, 0., 0.8408964152537143, 0., 0.,
                           -0.8408964152537143, 0., 0.8408964152537143})},
     {"cx_q2", std::vector<s_type>({0.5946035575013604, -0.5946035575013604,
                                    0.5946035575013604, 0.5946035575013604,
                                    -0.5946035575013604, 0.5946035575013604,
                                    0.5946035575013604, 0.5946035575013604})},
     // For the non-decomposed cx, the convention is (in1, in2, out1, out2).
     {"cx", std::vector<s_type>({1., 0., 0., 0., 0., 1., 0., 0., 0., 0., 0., 1.,
                                 0., 0., 1., 0.})}});

// TODO: make params optional.
std::vector<s_type> gate_array(const std::string& gate_name,
                               const std::vector<double>& params) {
  if (gate_name == "rz") {
    const double angle_rads = _PI * params[0];
    const s_type phase = exp(s_type(0., angle_rads / 2));
    return std::vector<s_type>({conj(phase), 0., 0., phase});
  }

  bool valid_gate = _GATES_DATA.find(gate_name) != _GATES_DATA.end();
  if (!valid_gate) {
    throw ERROR_MSG("Invalid gate name provided: " + gate_name);
  }
  return _GATES_DATA.at(gate_name);
}

/**
 * Get fSim decomposed tensors given angles theta and phi, in units of PI.
 * @param double theta_rads with the first angle of the fSim gate.
 * @param double phi_rads with the second angle of the fSim gate.
 * @return vector<vector<stype>> with the two tensors of the fSim gate in
 * row major storage and order (input, virtual, output) for indices on both
 * tensors.
 */
<<<<<<< HEAD
std::vector<std::vector<s_type>> fSim(s_type::value_type theta,
                                      s_type::value_type phi, s_type* scratch) {
  if (scratch == nullptr) {
    throw ERROR_MSG("Scratch must be non-null.");
  }

  static_assert(std::is_floating_point<typename s_type::value_type>::value);

  std::vector<s_type> coeffs(
      {{0.0, -std::sin(theta) / 2},
       {0.0, -std::sin(theta) / 2},
       {(std::cos(-theta / 2) - std::cos(theta)) / 2, std::sin(-theta / 2) / 2},
       {(std::cos(-theta / 2) + std::cos(theta)) / 2,
        std::sin(-theta / 2) / 2}});

  std::vector<double> norm_coeffs(coeffs.size());
  for (int i = 0; i < coeffs.size(); ++i) {
    norm_coeffs[i] = abs(coeffs[i]);
  }

  std::vector<std::vector<s_type>> q1_matrices(
      {{{0., 0.}, {1., 0.}, {1., 0.}, {0., 0.}},
       {{0., 0.}, {0., 1.}, {0., -1.}, {0., 0.}},
       {{std::cos(phi / 4), std::sin(phi / 4)},
        {0., 0.},
        {0., 0.},
        {-std::cos(-phi / 4), -std::sin(-phi / 4)}},
       {{std::cos(phi / 4), std::sin(phi / 4)},
        {0., 0.},
        {0., 0.},
        {std::cos(-phi / 4), std::sin(-phi / 4)}}});
  std::vector<std::vector<s_type>> q2_matrices(
      {{{0., 0.}, {1., 0.}, {1., 0.}, {0., 0.}},
       {{0., 0.}, {0., 1.}, {0., -1.}, {0., 0.}},
       {{std::cos(phi / 4), std::sin(phi / 4)},
        {0., 0.},
        {0., 0.},
        {-std::cos(-phi / 4), -std::sin(-phi / 4)}},
       {{std::cos(phi / 4), std::sin(phi / 4)},
        {0., 0.},
        {0., 0.},
        {std::cos(-phi / 4), std::sin(-phi / 4)}}});

  for (int i = 0; i < coeffs.size(); ++i) {
    for (int j = 0; j < q1_matrices[i].size(); ++j) {
      q1_matrices[i][j] *= coeffs[i];
      q2_matrices[i][j] *= coeffs[i];
    }
  }

  struct cnmm {
    s_type c;
    double n;
    std::vector<s_type> m1;
    std::vector<s_type> m2;
    cnmm(s_type c_, double n_, std::vector<s_type> m1_, std::vector<s_type> m2_)
        : c(c_), n(n_), m1(m1_), m2(m2_) {}
    bool operator<(const cnmm& other) const { return n < other.n; }
  };

  std::vector<cnmm> my_cnmm;
  for (int i = 0; i < coeffs.size(); ++i) {
    my_cnmm.emplace_back(coeffs[i], norm_coeffs[i], q1_matrices[i],
                         q2_matrices[i]);
  }

  sort(my_cnmm.begin(), my_cnmm.end());
  reverse(my_cnmm.begin(), my_cnmm.end());

  std::vector<s_type> vec_q1_tensor, vec_q2_tensor;
  for (auto v : my_cnmm) {
    for (auto w : v.m1) vec_q1_tensor.emplace_back(w);
    for (auto w : v.m2) vec_q2_tensor.emplace_back(w);
  }

  Tensor q1_tensor({"v", "q1i", "q2i"}, {4, 2, 2}, vec_q1_tensor);
  Tensor q2_tensor({"v", "q1i", "q2i"}, {4, 2, 2}, vec_q2_tensor);
  q1_tensor.reorder({"q1i", "v", "q2i"}, scratch);
  q2_tensor.reorder({"q1i", "v", "q2i"}, scratch);
  std::vector<s_type> q1_reordered_tensor(q1_tensor.size());
  std::vector<s_type> q2_reordered_tensor(q2_tensor.size());
  for (int i = 0; i < q1_tensor.size(); ++i) {
    q1_reordered_tensor[i] = *(q1_tensor.data() + i);
    q2_reordered_tensor[i] = *(q2_tensor.data() + i);
  }

  sort(norm_coeffs.begin(), norm_coeffs.end());
  reverse(norm_coeffs.begin(), norm_coeffs.end());

  // TODO: Convert norm_coeffs to vector<s_type> and return it.
  std::vector<std::vector<s_type>> ret_val(
      {q1_reordered_tensor, q2_reordered_tensor});

  return ret_val;
=======
std::vector<std::vector<s_type>> fSim(double theta_rads, double phi_rads) {
  s_type c1, c2, c3, c4, d;
  c1 = s_type(0.5) * (exp(s_type({0.0, -1 * phi_rads / 2}))
       + s_type({cos(theta_rads), 0.0}));
  c2 = s_type(0.5) * (exp(s_type({0.0, -1 * phi_rads / 2}))
       - s_type({cos(theta_rads), 0.0}));
  c3 = s_type({0.0, -1/2.}) * s_type({sin(theta_rads), 0.0});
  c4 = c3;
  s_type s1, s2, s3, s4;
  s1 = sqrt(c1);
  s2 = sqrt(c2);
  s3 = sqrt(c3);
  s4 = sqrt(c4);
  d = exp(s_type({0.0, phi_rads / 4.}));
  std::vector<s_type> q1_tensor_array(
      { d * s1, {0.0, 0.0}, d * s2, {0.0, 0.0},
      {0.0, 0.0}, s3,{0.0, 0.0}, s_type({0.0, 1.0}) * s4,
      {0.0, 0.0}, conj(d) * s1, {0.0, 0.0}, -conj(d) * s2,
      s3, {0.0, 0.0}, s_type({0.0, -1.0}) * s4, {0.0, 0.0}});

  std::vector<s_type> q2_tensor_array(q1_tensor_array);
  return std::vector<std::vector<s_type>>({q1_tensor_array, q2_tensor_array});
>>>>>>> 7dcbf4cb
}

// TODO: Refactor this so that all gate arrays are handled similarly regardless
// of how many qubits they operate on and whether they're parametrized. Put gate
// array handling into its own class.
// TODO: make params optional.
// TODO: implement c-phase, cpf(phi).
std::tuple<std::vector<s_type>, std::vector<s_type>, std::vector<size_t>>
<<<<<<< HEAD
gate_arrays(const std::string& gate_name, s_type* scratch) {
  if (scratch == nullptr) {
    throw ERROR_MSG("Scratch must be non-null.");
  }
  static const std::regex fsim_regex("fsim\\((.*),(.*)\\)");
  std::smatch match;
=======
gate_arrays(const std::string& gate_name, const std::vector<double>& params) {
>>>>>>> 7dcbf4cb
  if (gate_name == "cz") {
    return std::tuple<std::vector<s_type>, std::vector<s_type>,
                      std::vector<size_t>>(gate_array("cz_q1", params),
                                           gate_array("cz_q2", params),
                                           {2, 2, 2});
  } else if (gate_name == "cx") {
    return std::tuple<std::vector<s_type>, std::vector<s_type>,
                      std::vector<size_t>>(gate_array("cx_q1", params),
                                           gate_array("cx_q2", params),
                                           {2, 2, 2});
  } else if (gate_name == "fsim") {
    const double theta_rads = _PI * params[0];
    const double phi_rads = _PI * params[1];
    std::vector<std::vector<s_type>> ret_val =
        fSim(theta_rads, phi_rads);
    return std::tuple<std::vector<s_type>, std::vector<s_type>,
                      std::vector<size_t>>(ret_val[0], ret_val[1], {2, 4, 2});
  }
  throw ERROR_MSG("Invalid gate name provided: " + gate_name);
}

/**
 * Helper method for grid_of_tensors_3D_to_2D which generates a comparator
 * function for sorting the indices of a tensor at grid position "local" into
 * the order prescribed by "ordering".
 *
 * The resulting comparator takes two grid positions adjacent to "local" as
 * input ("lhs" and "rhs") and determines the relative order in which the
 * tensors at each position are contracted with the tensor at "local". The
 * comparator returns:
 *   - true if the lhs tensor is contracted with the local tensor before the
 *     rhs tensor is contracted with the local tensor
 *   - false if the rhs tensor is contracted with the local tensor before the
 *     lhs tensor is contracted with the local tensor
 *   - error if either the lhs or rhs tensor is never contracted with the local
 *     tensor (this usually indicates an issue in the provided ordering)
 *
 * Generating and applying this comparator for all grid tensors ensures that
 * contraction (using the order given by "ordering") will never require further
 * reordering of tensor indices.
 * @param ordering std::list<ContractionOperation> providing the steps required
 * to contract the tensor grid.
 * @param local vector<int> of the target qubit coordinates.
 * @return function for use as a comparator in std::sort.
 */
std::function<bool(std::vector<int>, std::vector<int>)> order_func(
    const std::list<ContractionOperation>& ordering, std::vector<int> local) {
  return [&ordering, local](const std::vector<int> lhs,
                            const std::vector<int> rhs) {
    // Cuts are projected early and should be ordered first.
    std::vector<std::vector<int>> lhs_pair, rhs_pair;
    if (local[0] < lhs[0] || local[1] < lhs[1]) {
      lhs_pair = {local, lhs};
    } else {
      lhs_pair = {lhs, local};
    }
    if (local[0] < rhs[0] || local[1] < rhs[1]) {
      rhs_pair = {local, rhs};
    } else {
      rhs_pair = {rhs, local};
    }
    for (const auto& op : ordering) {
      if (op.op_type != ContractionOperation::CUT) continue;
      if (lhs_pair == op.cut.tensors) return true;
      if (rhs_pair == op.cut.tensors) return false;
    }

    std::string lpatch = "null";
    std::string rpatch = "null";
    int lpos = -1;
    int rpos = -1;
    int op_num = 0;
    for (const auto& op : ordering) {
      if (op.op_type != ContractionOperation::EXPAND) continue;
      if (lhs == op.expand.tensor) {
        lpatch = op.expand.id;
        lpos = op_num;
        break;
      }
      op_num++;
    }
    if (lpos == -1) {
      throw ERROR_MSG("Left hand side of pair not found: (", local[0], ',', local[1], "),(", lhs[0], ',', lhs[1], ").");
    }

    op_num = 0;
    for (const auto& op : ordering) {
      if (op.op_type != ContractionOperation::EXPAND) continue;
      if (rhs == op.expand.tensor) {
        rpatch = op.expand.id;
        rpos = op_num;
        break;
      }
      op_num++;
    }
    if (rpos == -1) {
      throw ERROR_MSG("Right hand side of pair not found: (", local[0], ',', local[1], "),(", rhs[0], ',', rhs[1], ").");
    }
    if (lpatch == rpatch) {
      // lhs and rhs are in the same patch.
      return lpos < rpos;
    }

    std::string local_patch;
    for (const auto& op : ordering) {
      if (op.op_type != ContractionOperation::EXPAND) continue;
      if (local == op.expand.tensor) {
        local_patch = op.expand.id;
        break;
      }
    }
    if (lpatch == local_patch) {
      // rhs won't be connected until patches merge.
      return true;
    }
    if (rpatch == local_patch) {
      // lhs won't be connected until patches merge.
      return false;
    }
    // Both lhs and rhs are in different patches from local_patch; find out
    // which merges with the local patch first.
    for (const auto& op : ordering) {
      if (op.op_type != ContractionOperation::MERGE) continue;
      if (local_patch == op.merge.source_id) {
        if (lpatch == op.merge.target_id) return true;
        if (rpatch == op.merge.target_id) return false;
        local_patch = op.merge.target_id;
      } else if (local_patch == op.merge.target_id) {
        if (lpatch == op.merge.source_id) return true;
        if (rpatch == op.merge.source_id) return false;
        // local_patch is already the target ID.
      } else if (lpatch == op.merge.source_id) {
        lpatch = op.merge.target_id;
      } else if (rpatch == op.merge.source_id) {
        rpatch = op.merge.target_id;
      }
    }
    // Error in comparison - likely issue in contraction ordering.
    throw ERROR_MSG("Failed to compare (", lhs[0], ',', lhs[1], ") and (", rhs[0], ',', rhs[1], ") for local (", local[0], ',', local[1], ").");
  };
}

// TODO: add tests for this function. Compactify code. Use index_name()
// function for all index names used here. Use smart pointers where possible.
// Add depth functionality to read a circuit up to a certain cycle.
void circuit_data_to_tensor_network(
    const QflexCircuit &circuit, int I, int J,
    const std::string initial_conf, const std::string final_conf,
    const std::optional<std::vector<std::vector<int>>>& final_qubit_region,
    const std::optional<std::vector<std::vector<int>>>& off,
    std::vector<std::vector<std::vector<Tensor>>>& grid_of_tensors,
    s_type* scratch) {
<<<<<<< HEAD
  if (circuit_data == nullptr) {
    throw ERROR_MSG("Circuit data stream must be non-null.");
  }
=======

>>>>>>> 7dcbf4cb
  if (scratch == nullptr) {
    throw ERROR_MSG("Scratch must be non-null.");
  }
  // Useful for plugging into the tensor network:
  std::vector<int> i_j_1, i_j_2;
  // Calculated from input.
  const int grid_size = I * J;
  const int off_size = off.has_value() ? off.value().size() : 0;
  const int num_active_qubits_from_grid = grid_size - off_size;

<<<<<<< HEAD
  // The first element is required to be the number of active qubits.
  *(circuit_data) >> circuit_data_num_qubits;
  if (circuit_data_num_qubits == 0)
    throw ERROR_MSG("First line in circuit file must be the number of active qubits.");

  if (circuit_data_num_qubits != num_active_qubits_from_grid) {
    throw ERROR_MSG(
        "The number of active qubits read from the file: ",
        circuit_data_num_qubits,
        ", does not match the number of active qubits read from the grid: ",
        num_active_qubits_from_grid, ".");
=======
  if (circuit.num_active_qubits != num_active_qubits_from_grid) {
    std::cout
        << "The number of active qubits read from the file: "
        << circuit.num_active_qubits
        << ", does not match the number of active qubits read from the grid: "
        << num_active_qubits_from_grid << "." << std::endl;
    assert(circuit.num_active_qubits == num_active_qubits_from_grid);
>>>>>>> 7dcbf4cb
  }

  // Assert for the length of initial_conf and final_conf.
  {
    // size_t off_size = off.has_value() ? off.value().size() : 0;
    if (initial_conf.size() != num_active_qubits_from_grid) {
      throw ERROR_MSG(
                "Size of initial_conf: ", initial_conf.size(),
                ", must be equal to the number of qubits: ", 
                num_active_qubits_from_grid, ".");
    }
<<<<<<< HEAD
    if (final_conf_B.size() != num_active_qubits_from_grid - A_size) {
      throw ERROR_MSG(
                 "Size of final_conf_B: ", final_conf_B.size(),
                 ", must be equal to the number of qubits: ",
                 num_active_qubits_from_grid - A_size, ".");
=======
    if (final_conf.size() != initial_conf.size()) {
      std::cout << "Size of final_conf: " << final_conf.size()
                << ", must be equal to size of initial_conf: "
                << initial_conf.size() << "." << std::endl;
      assert(final_conf.size() == initial_conf.size());
>>>>>>> 7dcbf4cb
    }
  }

  // Creating grid variables.
  grid_of_tensors = std::vector<std::vector<std::vector<Tensor>>>(I);
  std::vector<std::vector<int>> grid_of_counters(I);
  std::unordered_map<std::string, int> link_counters;
  for (int i = 0; i < I; ++i) {
    grid_of_tensors[i] = std::vector<std::vector<Tensor>>(J);
    grid_of_counters[i] = std::vector<int>(J);
    for (int j = 0; j < J; ++j) {
      grid_of_tensors[i][j] = std::vector<Tensor>();
      grid_of_counters[i][j] = 0;
    }
  }

  // Insert deltas to first layer.
  int idx = 0;
  for (int q = 0; q < grid_size; ++q) {
    std::vector<int> i_j = get_qubit_coords(q, J);
    int i = i_j[0], j = i_j[1];
    if (find_grid_coord_in_list(off, i, j)) {
      continue;
    }
    std::string delta_gate = (initial_conf[idx] == '0') ? "delta_0" : "delta_1";
    std::string output_name = "(" + std::to_string(i_j[0]) + ","
        + std::to_string(i_j[1]) + "),("
        + std::to_string(grid_of_counters[i][j]) + ")";
    grid_of_tensors[i][j].push_back(
        Tensor({output_name}, {2}, gate_array(delta_gate, {})));
    idx += 1;
  }

  std::unordered_set<int> used_qubits;
  std::size_t last_cycle{0};
  for(auto gate: circuit.gates) {

<<<<<<< HEAD
      // Check that q1 hasn't already been used in this cycle.
      std::unordered_set<int>::const_iterator q1_used = used_qubits.find(q1);
      if (q1_used != used_qubits.end()) {
        throw ERROR_MSG(
                "The qubit ", q1, " in '", line_counter, ": ", line, 
                "' has already been used in this cycle.");
      } else {
        used_qubits.insert(q1);
      }
      // Check that q2 hasn't already been used in this cycle when applicable.
      if (q2 != -1) {
        std::unordered_set<int>::const_iterator q2_used = used_qubits.find(q2);
        if (q2_used != used_qubits.end()) {
          throw ERROR_MSG("The qubit ", q2, " in '", line_counter, ": ", line,
                    "' has already been used in this cycle.");
        } else {
          used_qubits.insert(q2);
        }
      }
=======
    // gate.name = gate name
    // gate.cycle = gate cycle
    // gate.qubits = vector of qubits
    // gate.params = vector of params

    if(last_cycle != gate.cycle) {
      last_cycle = gate.cycle;
      used_qubits.clear();
    }

    for(const auto &q: gate.qubits)
      if(used_qubits.find(q) != std::end(used_qubits))
        throw ERROR_MSG("Qubit ", q, " has been used twice in the same cycle: ", gate.cycle);
      else
        used_qubits.insert(q);
  
    if(std::size_t num_qubits = std::size(gate.qubits); num_qubits == 1) {
>>>>>>> 7dcbf4cb

      // Get qubit
      std::size_t q1 = gate.qubits[0];
      i_j_1 = get_qubit_coords(q1, J);

<<<<<<< HEAD
      // Fill in one-qubit gates.
      if (q2 < 0 && cycle > 0 && cycle <= SUPER_CYCLE_DEPTH * K) {
        // Check that position is an active qubit
        bool qubit_off = find_grid_coord_in_list(off, i_j_1[0], i_j_1[1]);
        if (qubit_off) {
          throw ERROR_MSG("The qubit in '", line, "' references (", i_j_1[0],
                    ", ", i_j_1[1],
                    ") which must be coordinates of an active qubit.");

        }
        std::string input_index =
            "t" +
            std::to_string(counter_group[i_j_1[0]][i_j_1[1]][super_cycle]);
        std::string output_index =
            "t" +
            std::to_string(counter_group[i_j_1[0]][i_j_1[1]][super_cycle] + 1);
        ++counter_group[i_j_1[0]][i_j_1[1]][super_cycle];
        grid_of_groups_of_tensors[i_j_1[0]][i_j_1[1]][super_cycle].push_back(
            Tensor({input_index, output_index}, {2, 2}, gate_array(gate)));
      }
      // Fill in two-qubit gates.
      if (q2 >= 0 && cycle > 0 && cycle <= SUPER_CYCLE_DEPTH * K) {
        // Check that positions are active qubits
        bool first_qubit_off = find_grid_coord_in_list(off, i_j_1[0], i_j_1[1]);
        bool second_qubit_off =
            find_grid_coord_in_list(off, i_j_2[0], i_j_2[1]);
        if (first_qubit_off) {
          throw ERROR_MSG("The first qubit of '", line, "' references (",
                    i_j_1[0], ", ", i_j_1[1],
                    ") which must be coordinates of an active qubit.");
        }
        if (second_qubit_off) {
          throw ERROR_MSG("The second qubit of '", line, "' references (",
                    i_j_2[0], ", ", i_j_2[1],
                    ") which must be coordinates of an active qubit.");
        }
        std::vector<s_type> gate_q1;
        std::vector<s_type> gate_q2;
        std::vector<size_t> dimensions;
        tie(gate_q1, gate_q2, dimensions) = gate_arrays(gate, scratch);
        std::string input_index_1 =
            "t" +
            std::to_string(counter_group[i_j_1[0]][i_j_1[1]][super_cycle]);
        std::string output_index_1 =
            "t" +
            std::to_string(counter_group[i_j_1[0]][i_j_1[1]][super_cycle] + 1);
        std::string virtual_index =
            index_name({i_j_1[0], i_j_1[1], super_cycle},
                       {i_j_2[0], i_j_2[1], super_cycle});
        std::string input_index_2 =
            "t" +
            std::to_string(counter_group[i_j_2[0]][i_j_2[1]][super_cycle]);
        std::string output_index_2 =
            "t" +
            std::to_string(counter_group[i_j_2[0]][i_j_2[1]][super_cycle] + 1);
        ++counter_group[i_j_1[0]][i_j_1[1]][super_cycle];
        ++counter_group[i_j_2[0]][i_j_2[1]][super_cycle];
        grid_of_groups_of_tensors[i_j_1[0]][i_j_1[1]][super_cycle].push_back(
            Tensor({input_index_1, virtual_index, output_index_1}, dimensions,
                   gate_q1));
        grid_of_groups_of_tensors[i_j_2[0]][i_j_2[1]][super_cycle].push_back(
            Tensor({input_index_2, virtual_index, output_index_2}, dimensions,
                   gate_q2));
      }
    }
=======
      // Check that position is an active qubit
      bool qubit_off = find_grid_coord_in_list(off, i_j_1[0], i_j_1[1]);
      if(qubit_off) throw ERROR_MSG("Qubit ", q1, " must correspond to an active qubit.");

      std::string input_name = "(" + std::to_string(i_j_1[0]) + ","
        + std::to_string(i_j_1[1]) + "),("
        + std::to_string(grid_of_counters[i_j_1[0]][i_j_1[1]]) + ")";
      ++grid_of_counters[i_j_1[0]][i_j_1[1]];
      std::string output_name = "(" + std::to_string(i_j_1[0]) + ","
        + std::to_string(i_j_1[1]) + "),("
        + std::to_string(grid_of_counters[i_j_1[0]][i_j_1[1]]) + ")";
      grid_of_tensors[i_j_1[0]][i_j_1[1]].push_back(
          Tensor({input_name, output_name}, {2, 2},
                  gate_array(gate.name, gate.params)));

    } else if(num_qubits == 2) {

      // Get qubits
      std::size_t q1 = gate.qubits[0];
      std::size_t q2 = gate.qubits[1];
      i_j_1 = get_qubit_coords(q1, J);
      i_j_2 = get_qubit_coords(q2, J);

      // Check that positions are active qubits
      bool first_qubit_off = find_grid_coord_in_list(off, i_j_1[0], i_j_1[1]);
      bool second_qubit_off = find_grid_coord_in_list(off, i_j_2[0], i_j_2[1]);

      if(first_qubit_off) throw ERROR_MSG("Qubit ", q1, " must correspond to an active qubit.");
      if(second_qubit_off) throw ERROR_MSG("Qubit ", q2, " must correspond to an active qubit.");

      bool nearest_neighbors = (std::abs(i_j_1[0] - i_j_2[0]) + std::abs(i_j_1[1] - i_j_2[1])) == 1;
      if (!nearest_neighbors) throw ERROR_MSG("Qubits ", q1, " and ", q2, " are not nearest neighbors.");

      std::vector<s_type> gate_q1;
      std::vector<s_type> gate_q2;
      std::vector<size_t> dimensions;
      tie(gate_q1, gate_q2, dimensions) = gate_arrays(gate.name, gate.params);
      std::string link_name = index_name(i_j_1, i_j_2);
      link_counters[link_name]++;
      int counter = link_counters[link_name];
      std::string virtual_name = "("
        + std::to_string(std::min(i_j_1[0], i_j_2[0])) + ","
        + std::to_string(std::min(i_j_1[1], i_j_2[1])) + ","
        + std::to_string(counter) + "),("
        + std::to_string(std::max(i_j_1[0], i_j_2[0])) + ","
        + std::to_string(std::max(i_j_1[1], i_j_2[1])) + ","
        + std::to_string(counter) + ")";
      std::string input_name_1 = "(" + std::to_string(i_j_1[0]) + ","
        + std::to_string(i_j_1[1]) + "),("
        + std::to_string(grid_of_counters[i_j_1[0]][i_j_1[1]]) + ")";
      std::string input_name_2 = "(" + std::to_string(i_j_2[0]) + ","
        + std::to_string(i_j_2[1]) + "),("
        + std::to_string(grid_of_counters[i_j_2[0]][i_j_2[1]]) + ")";
      ++grid_of_counters[i_j_1[0]][i_j_1[1]];
      ++grid_of_counters[i_j_2[0]][i_j_2[1]];
      std::string output_name_1 = "(" + std::to_string(i_j_1[0]) + ","
        + std::to_string(i_j_1[1]) + "),("
        + std::to_string(grid_of_counters[i_j_1[0]][i_j_1[1]]) + ")";
      std::string output_name_2 = "(" + std::to_string(i_j_2[0]) + ","
        + std::to_string(i_j_2[1]) + "),("
        + std::to_string(grid_of_counters[i_j_2[0]][i_j_2[1]]) + ")";
      grid_of_tensors[i_j_1[0]][i_j_1[1]].push_back(
          Tensor({input_name_1, virtual_name, output_name_1}, dimensions,
            gate_q1));
      grid_of_tensors[i_j_2[0]][i_j_2[1]].push_back(
          Tensor({input_name_2, virtual_name, output_name_2}, dimensions,
            gate_q2));

    } else throw ERROR_MSG("k-qubit gates with k > 2 not yet implemented.");

>>>>>>> 7dcbf4cb
  }

  // Insert deltas to last layer on qubits that are in not in
  // final_qubit_region. Rename last index when in final_qubit_region to
  // "(i,j),(o)".
  idx = -1;
  for (int q = 0; q < grid_size; ++q) {
    std::vector<int> i_j = get_qubit_coords(q, J);
    int i = i_j[0], j = i_j[1];
    if (find_grid_coord_in_list(off, i, j)) {
      continue;
    }
    idx += 1;
    std::string last_name = "(" + std::to_string(i_j[0]) + ","
        + std::to_string(i_j[1]) + "),("
        + std::to_string(grid_of_counters[i][j]) + ")";
    if (find_grid_coord_in_list(final_qubit_region, i, j)) {
      std::string output_name = "(" + std::to_string(i_j[0]) + ","
          + std::to_string(i_j[1]) + "),(o)";
      grid_of_tensors[i][j].back().rename_index(last_name, output_name);
    } else {
      std::string delta_gate = (final_conf[idx] == '0') ? "delta_0"
          : "delta_1";
      grid_of_tensors[i][j].push_back(
          Tensor({last_name}, {2}, gate_array(delta_gate, {})));
    }
  }

  // Be proper about pointers.
  scratch = NULL; 

}

// TODO: add tests for this function. Optimize contraction procedure; it uses
// far more memory than needed currently. Compactify code. Use smart pointers
// where possible.
void flatten_grid_of_tensors(
    std::vector<std::vector<std::vector<Tensor>>>& grid_of_tensors,
    std::vector<std::vector<Tensor>>& grid_of_tensors_2D,
    const std::optional<std::vector<std::vector<int>>>& final_qubit_region,
    const std::optional<std::vector<std::vector<int>>>& off,
    const std::list<ContractionOperation>& ordering, s_type* scratch) {

  if (scratch == nullptr) {
    throw ERROR_MSG("Scratch must be non-null.");
  }

  // Contract vertically and fill grid_of_tensors_2D.
  int I = grid_of_tensors.size();
  for (int i = 0; i < I; ++i) {
    int J = grid_of_tensors[i].size();
    for (int j = 0; j < J; ++j) {
      if (find_grid_coord_in_list(off, i, j))
        continue;
      int K = grid_of_tensors[i][j].size();
      std::vector<Tensor> column_of_tensors(K);
      column_of_tensors[0] = Tensor(grid_of_tensors[i][j][0]);
      for (int k = 0; k < K-1; ++k) {
        Tensor A(column_of_tensors[k]);
        Tensor B(grid_of_tensors[i][j][k + 1]);
        size_t result_dimension = result_size(A, B);
        Tensor C({""}, {result_dimension});
        multiply(A, B, C, scratch);
        column_of_tensors[k + 1] = Tensor(C);
      }
      grid_of_tensors_2D[i][j] = Tensor(column_of_tensors.back());
    }
  }

  for (int i = 0; i < I; ++i) {
    int J = grid_of_tensors[i].size();
    for (int j = 0; j < J; ++j) {
      if (find_grid_coord_in_list(off, i, j)) {
        continue;
      }

      // Positions of connected active qubits.
      std::vector<int> local({i, j});
      std::vector<std::vector<int>> pairs;

      if (i < I - 1 && !find_grid_coord_in_list(off, i + 1, j)) {
        pairs.push_back({i + 1, j});
      }
      if (j < J - 1 && !find_grid_coord_in_list(off, i, j + 1)) {
        pairs.push_back({i, j + 1});
      }

      for (const auto& pair : pairs) {
        std::string between_name = index_name(local, pair);
        bundle_between(grid_of_tensors_2D[i][j],
            grid_of_tensors_2D[pair[0]][pair[1]], between_name, scratch);
      }
    }
  }

  // Reorder.
  for (int i = 0; i < I; ++i) {
    int J = grid_of_tensors[i].size();
    for (int j = 0; j < J; ++j) {
      if (find_grid_coord_in_list(off, i, j)) {
        continue;
      }

      std::vector<std::string> ordered_indices_2D;

      // Positions of connected active qubits.
      std::vector<std::vector<int>> pairs;

      if (i > 0 && !find_grid_coord_in_list(off, i - 1, j)) {
        pairs.push_back({i - 1, j});
      }
      if (j > 0 && !find_grid_coord_in_list(off, i, j - 1)) {
        pairs.push_back({i, j - 1});
      }
      if (i < I - 1 && !find_grid_coord_in_list(off, i + 1, j)) {
        pairs.push_back({i + 1, j});
      }
      if (j < J - 1 && !find_grid_coord_in_list(off, i, j + 1)) {
        pairs.push_back({i, j + 1});
      }

      // If this qubit is in the final region, bundling must be adjusted.
      int fr_buffer = 0;
      if (find_grid_coord_in_list(final_qubit_region, i, j)) {
        ordered_indices_2D.push_back(index_name({i, j}, {}));
        fr_buffer = 1;
      }

      std::vector<int> local = {i, j};
      auto order_fn = order_func(ordering, local);
      std::sort(pairs.begin(), pairs.end(), order_fn);

      for (const auto& pair : pairs) {
        std::vector<int> q1, q2;
        if (pair[0] < i || pair[1] < j) {
          q1 = pair;
          q2 = local;
        } else {
          q1 = local;
          q2 = pair;
        }
        ordered_indices_2D.push_back(
            index_name({q1[0], q1[1]}, {q2[0], q2[1]}));
      }

      // Reorder.
      grid_of_tensors_2D[i][j].reorder(ordered_indices_2D, scratch);
    }
  }
}

// This function is currently not being called.
// TODO: Decide whether or not to deprecate function, also needs to be tested.
void read_wave_function_evolution(
    std::string filename, int I, std::vector<Tensor>& gates,
    std::vector<std::vector<std::string>>& inputs,
    std::vector<std::vector<std::string>>& outputs, s_type* scratch) {
  if (scratch == nullptr) {
    throw ERROR_MSG("Scratch must be non-null.");
  }
  // Open file.
  auto io = std::ifstream(filename);
  if (io.bad()) {
    throw ERROR_MSG("Cannot open file: " + filename);
  }

  // Gotten from the file.
  int num_qubits, cycle, q1, q2;
  std::string gate;
  // Useful for plugging into the tensor network:
  std::vector<int> i_j_1, i_j_2;

  // The first element should be the number of qubits
  io >> num_qubits;

  // Assert for the number of qubits.
  if (num_qubits != I) {
    throw ERROR_MSG("I: ", I, " must be equal to the number of qubits: ", num_qubits, ".");
  }

  std::string line;
  while (getline(io, line))
    if (line.size() && line[0] != '#') {  // Avoid comments
      std::stringstream ss(line);
      // The first element is the cycle
      ss >> cycle;
      // The second element is the gate
      ss >> gate;
      // Get the first position
      ss >> q1;
      // Get the second position in the case
      if (gate == "cz" || gate == "cx" || gate.rfind("fsim", 0) == 0)
        ss >> q2;
      else
        q2 = -1;

      // Fill in one-qubit gates.
      if (q2 < 0) {
        std::string input_index = std::to_string(q1) + ",i";
        std::string output_index = std::to_string(q1) + ",o";
        gates.push_back(
            Tensor({input_index, output_index}, {DIM, DIM},
                   gate_array(gate, {})));
        inputs.push_back({input_index});
        outputs.push_back({output_index});
      }
      if (q2 >= 0) {
        std::string input_index1 = std::to_string(q1) + ",i";
        std::string output_index1 = std::to_string(q1) + ",o";
        std::string input_index2 = std::to_string(q2) + ",i";
        std::string output_index2 = std::to_string(q2) + ",o";
        inputs.push_back({input_index1, input_index2});
        outputs.push_back({output_index1, output_index2});
        gates.push_back(
            Tensor({input_index1, input_index2, output_index1, output_index2},
                   {DIM, DIM, DIM, DIM}, gate_array(gate, {})));
      }
    }

  // Be proper about pointers.
  scratch = NULL;
}

}  // namespace qflex<|MERGE_RESOLUTION|>--- conflicted
+++ resolved
@@ -92,102 +92,6 @@
  * row major storage and order (input, virtual, output) for indices on both
  * tensors.
  */
-<<<<<<< HEAD
-std::vector<std::vector<s_type>> fSim(s_type::value_type theta,
-                                      s_type::value_type phi, s_type* scratch) {
-  if (scratch == nullptr) {
-    throw ERROR_MSG("Scratch must be non-null.");
-  }
-
-  static_assert(std::is_floating_point<typename s_type::value_type>::value);
-
-  std::vector<s_type> coeffs(
-      {{0.0, -std::sin(theta) / 2},
-       {0.0, -std::sin(theta) / 2},
-       {(std::cos(-theta / 2) - std::cos(theta)) / 2, std::sin(-theta / 2) / 2},
-       {(std::cos(-theta / 2) + std::cos(theta)) / 2,
-        std::sin(-theta / 2) / 2}});
-
-  std::vector<double> norm_coeffs(coeffs.size());
-  for (int i = 0; i < coeffs.size(); ++i) {
-    norm_coeffs[i] = abs(coeffs[i]);
-  }
-
-  std::vector<std::vector<s_type>> q1_matrices(
-      {{{0., 0.}, {1., 0.}, {1., 0.}, {0., 0.}},
-       {{0., 0.}, {0., 1.}, {0., -1.}, {0., 0.}},
-       {{std::cos(phi / 4), std::sin(phi / 4)},
-        {0., 0.},
-        {0., 0.},
-        {-std::cos(-phi / 4), -std::sin(-phi / 4)}},
-       {{std::cos(phi / 4), std::sin(phi / 4)},
-        {0., 0.},
-        {0., 0.},
-        {std::cos(-phi / 4), std::sin(-phi / 4)}}});
-  std::vector<std::vector<s_type>> q2_matrices(
-      {{{0., 0.}, {1., 0.}, {1., 0.}, {0., 0.}},
-       {{0., 0.}, {0., 1.}, {0., -1.}, {0., 0.}},
-       {{std::cos(phi / 4), std::sin(phi / 4)},
-        {0., 0.},
-        {0., 0.},
-        {-std::cos(-phi / 4), -std::sin(-phi / 4)}},
-       {{std::cos(phi / 4), std::sin(phi / 4)},
-        {0., 0.},
-        {0., 0.},
-        {std::cos(-phi / 4), std::sin(-phi / 4)}}});
-
-  for (int i = 0; i < coeffs.size(); ++i) {
-    for (int j = 0; j < q1_matrices[i].size(); ++j) {
-      q1_matrices[i][j] *= coeffs[i];
-      q2_matrices[i][j] *= coeffs[i];
-    }
-  }
-
-  struct cnmm {
-    s_type c;
-    double n;
-    std::vector<s_type> m1;
-    std::vector<s_type> m2;
-    cnmm(s_type c_, double n_, std::vector<s_type> m1_, std::vector<s_type> m2_)
-        : c(c_), n(n_), m1(m1_), m2(m2_) {}
-    bool operator<(const cnmm& other) const { return n < other.n; }
-  };
-
-  std::vector<cnmm> my_cnmm;
-  for (int i = 0; i < coeffs.size(); ++i) {
-    my_cnmm.emplace_back(coeffs[i], norm_coeffs[i], q1_matrices[i],
-                         q2_matrices[i]);
-  }
-
-  sort(my_cnmm.begin(), my_cnmm.end());
-  reverse(my_cnmm.begin(), my_cnmm.end());
-
-  std::vector<s_type> vec_q1_tensor, vec_q2_tensor;
-  for (auto v : my_cnmm) {
-    for (auto w : v.m1) vec_q1_tensor.emplace_back(w);
-    for (auto w : v.m2) vec_q2_tensor.emplace_back(w);
-  }
-
-  Tensor q1_tensor({"v", "q1i", "q2i"}, {4, 2, 2}, vec_q1_tensor);
-  Tensor q2_tensor({"v", "q1i", "q2i"}, {4, 2, 2}, vec_q2_tensor);
-  q1_tensor.reorder({"q1i", "v", "q2i"}, scratch);
-  q2_tensor.reorder({"q1i", "v", "q2i"}, scratch);
-  std::vector<s_type> q1_reordered_tensor(q1_tensor.size());
-  std::vector<s_type> q2_reordered_tensor(q2_tensor.size());
-  for (int i = 0; i < q1_tensor.size(); ++i) {
-    q1_reordered_tensor[i] = *(q1_tensor.data() + i);
-    q2_reordered_tensor[i] = *(q2_tensor.data() + i);
-  }
-
-  sort(norm_coeffs.begin(), norm_coeffs.end());
-  reverse(norm_coeffs.begin(), norm_coeffs.end());
-
-  // TODO: Convert norm_coeffs to vector<s_type> and return it.
-  std::vector<std::vector<s_type>> ret_val(
-      {q1_reordered_tensor, q2_reordered_tensor});
-
-  return ret_val;
-=======
 std::vector<std::vector<s_type>> fSim(double theta_rads, double phi_rads) {
   s_type c1, c2, c3, c4, d;
   c1 = s_type(0.5) * (exp(s_type({0.0, -1 * phi_rads / 2}))
@@ -210,7 +114,6 @@
 
   std::vector<s_type> q2_tensor_array(q1_tensor_array);
   return std::vector<std::vector<s_type>>({q1_tensor_array, q2_tensor_array});
->>>>>>> 7dcbf4cb
 }
 
 // TODO: Refactor this so that all gate arrays are handled similarly regardless
@@ -219,16 +122,7 @@
 // TODO: make params optional.
 // TODO: implement c-phase, cpf(phi).
 std::tuple<std::vector<s_type>, std::vector<s_type>, std::vector<size_t>>
-<<<<<<< HEAD
-gate_arrays(const std::string& gate_name, s_type* scratch) {
-  if (scratch == nullptr) {
-    throw ERROR_MSG("Scratch must be non-null.");
-  }
-  static const std::regex fsim_regex("fsim\\((.*),(.*)\\)");
-  std::smatch match;
-=======
 gate_arrays(const std::string& gate_name, const std::vector<double>& params) {
->>>>>>> 7dcbf4cb
   if (gate_name == "cz") {
     return std::tuple<std::vector<s_type>, std::vector<s_type>,
                       std::vector<size_t>>(gate_array("cz_q1", params),
@@ -381,13 +275,7 @@
     const std::optional<std::vector<std::vector<int>>>& off,
     std::vector<std::vector<std::vector<Tensor>>>& grid_of_tensors,
     s_type* scratch) {
-<<<<<<< HEAD
-  if (circuit_data == nullptr) {
-    throw ERROR_MSG("Circuit data stream must be non-null.");
-  }
-=======
-
->>>>>>> 7dcbf4cb
+
   if (scratch == nullptr) {
     throw ERROR_MSG("Scratch must be non-null.");
   }
@@ -398,19 +286,6 @@
   const int off_size = off.has_value() ? off.value().size() : 0;
   const int num_active_qubits_from_grid = grid_size - off_size;
 
-<<<<<<< HEAD
-  // The first element is required to be the number of active qubits.
-  *(circuit_data) >> circuit_data_num_qubits;
-  if (circuit_data_num_qubits == 0)
-    throw ERROR_MSG("First line in circuit file must be the number of active qubits.");
-
-  if (circuit_data_num_qubits != num_active_qubits_from_grid) {
-    throw ERROR_MSG(
-        "The number of active qubits read from the file: ",
-        circuit_data_num_qubits,
-        ", does not match the number of active qubits read from the grid: ",
-        num_active_qubits_from_grid, ".");
-=======
   if (circuit.num_active_qubits != num_active_qubits_from_grid) {
     std::cout
         << "The number of active qubits read from the file: "
@@ -418,7 +293,6 @@
         << ", does not match the number of active qubits read from the grid: "
         << num_active_qubits_from_grid << "." << std::endl;
     assert(circuit.num_active_qubits == num_active_qubits_from_grid);
->>>>>>> 7dcbf4cb
   }
 
   // Assert for the length of initial_conf and final_conf.
@@ -430,19 +304,11 @@
                 ", must be equal to the number of qubits: ", 
                 num_active_qubits_from_grid, ".");
     }
-<<<<<<< HEAD
-    if (final_conf_B.size() != num_active_qubits_from_grid - A_size) {
-      throw ERROR_MSG(
-                 "Size of final_conf_B: ", final_conf_B.size(),
-                 ", must be equal to the number of qubits: ",
-                 num_active_qubits_from_grid - A_size, ".");
-=======
     if (final_conf.size() != initial_conf.size()) {
       std::cout << "Size of final_conf: " << final_conf.size()
                 << ", must be equal to size of initial_conf: "
                 << initial_conf.size() << "." << std::endl;
       assert(final_conf.size() == initial_conf.size());
->>>>>>> 7dcbf4cb
     }
   }
 
@@ -480,27 +346,6 @@
   std::size_t last_cycle{0};
   for(auto gate: circuit.gates) {
 
-<<<<<<< HEAD
-      // Check that q1 hasn't already been used in this cycle.
-      std::unordered_set<int>::const_iterator q1_used = used_qubits.find(q1);
-      if (q1_used != used_qubits.end()) {
-        throw ERROR_MSG(
-                "The qubit ", q1, " in '", line_counter, ": ", line, 
-                "' has already been used in this cycle.");
-      } else {
-        used_qubits.insert(q1);
-      }
-      // Check that q2 hasn't already been used in this cycle when applicable.
-      if (q2 != -1) {
-        std::unordered_set<int>::const_iterator q2_used = used_qubits.find(q2);
-        if (q2_used != used_qubits.end()) {
-          throw ERROR_MSG("The qubit ", q2, " in '", line_counter, ": ", line,
-                    "' has already been used in this cycle.");
-        } else {
-          used_qubits.insert(q2);
-        }
-      }
-=======
     // gate.name = gate name
     // gate.cycle = gate cycle
     // gate.qubits = vector of qubits
@@ -518,79 +363,11 @@
         used_qubits.insert(q);
   
     if(std::size_t num_qubits = std::size(gate.qubits); num_qubits == 1) {
->>>>>>> 7dcbf4cb
 
       // Get qubit
       std::size_t q1 = gate.qubits[0];
       i_j_1 = get_qubit_coords(q1, J);
 
-<<<<<<< HEAD
-      // Fill in one-qubit gates.
-      if (q2 < 0 && cycle > 0 && cycle <= SUPER_CYCLE_DEPTH * K) {
-        // Check that position is an active qubit
-        bool qubit_off = find_grid_coord_in_list(off, i_j_1[0], i_j_1[1]);
-        if (qubit_off) {
-          throw ERROR_MSG("The qubit in '", line, "' references (", i_j_1[0],
-                    ", ", i_j_1[1],
-                    ") which must be coordinates of an active qubit.");
-
-        }
-        std::string input_index =
-            "t" +
-            std::to_string(counter_group[i_j_1[0]][i_j_1[1]][super_cycle]);
-        std::string output_index =
-            "t" +
-            std::to_string(counter_group[i_j_1[0]][i_j_1[1]][super_cycle] + 1);
-        ++counter_group[i_j_1[0]][i_j_1[1]][super_cycle];
-        grid_of_groups_of_tensors[i_j_1[0]][i_j_1[1]][super_cycle].push_back(
-            Tensor({input_index, output_index}, {2, 2}, gate_array(gate)));
-      }
-      // Fill in two-qubit gates.
-      if (q2 >= 0 && cycle > 0 && cycle <= SUPER_CYCLE_DEPTH * K) {
-        // Check that positions are active qubits
-        bool first_qubit_off = find_grid_coord_in_list(off, i_j_1[0], i_j_1[1]);
-        bool second_qubit_off =
-            find_grid_coord_in_list(off, i_j_2[0], i_j_2[1]);
-        if (first_qubit_off) {
-          throw ERROR_MSG("The first qubit of '", line, "' references (",
-                    i_j_1[0], ", ", i_j_1[1],
-                    ") which must be coordinates of an active qubit.");
-        }
-        if (second_qubit_off) {
-          throw ERROR_MSG("The second qubit of '", line, "' references (",
-                    i_j_2[0], ", ", i_j_2[1],
-                    ") which must be coordinates of an active qubit.");
-        }
-        std::vector<s_type> gate_q1;
-        std::vector<s_type> gate_q2;
-        std::vector<size_t> dimensions;
-        tie(gate_q1, gate_q2, dimensions) = gate_arrays(gate, scratch);
-        std::string input_index_1 =
-            "t" +
-            std::to_string(counter_group[i_j_1[0]][i_j_1[1]][super_cycle]);
-        std::string output_index_1 =
-            "t" +
-            std::to_string(counter_group[i_j_1[0]][i_j_1[1]][super_cycle] + 1);
-        std::string virtual_index =
-            index_name({i_j_1[0], i_j_1[1], super_cycle},
-                       {i_j_2[0], i_j_2[1], super_cycle});
-        std::string input_index_2 =
-            "t" +
-            std::to_string(counter_group[i_j_2[0]][i_j_2[1]][super_cycle]);
-        std::string output_index_2 =
-            "t" +
-            std::to_string(counter_group[i_j_2[0]][i_j_2[1]][super_cycle] + 1);
-        ++counter_group[i_j_1[0]][i_j_1[1]][super_cycle];
-        ++counter_group[i_j_2[0]][i_j_2[1]][super_cycle];
-        grid_of_groups_of_tensors[i_j_1[0]][i_j_1[1]][super_cycle].push_back(
-            Tensor({input_index_1, virtual_index, output_index_1}, dimensions,
-                   gate_q1));
-        grid_of_groups_of_tensors[i_j_2[0]][i_j_2[1]][super_cycle].push_back(
-            Tensor({input_index_2, virtual_index, output_index_2}, dimensions,
-                   gate_q2));
-      }
-    }
-=======
       // Check that position is an active qubit
       bool qubit_off = find_grid_coord_in_list(off, i_j_1[0], i_j_1[1]);
       if(qubit_off) throw ERROR_MSG("Qubit ", q1, " must correspond to an active qubit.");
@@ -661,7 +438,6 @@
 
     } else throw ERROR_MSG("k-qubit gates with k > 2 not yet implemented.");
 
->>>>>>> 7dcbf4cb
   }
 
   // Insert deltas to last layer on qubits that are in not in
