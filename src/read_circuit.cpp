--- conflicted
+++ resolved
@@ -479,15 +479,10 @@
   };
 }
 
-<<<<<<< HEAD
-}  // namespace
-
 // This function is currently not being called.
 // TODO: Decide whether or not to deprecate function, also needs to be tested.
-=======
 // TODO(martinop): remove "final_qubit_region" argument?
 // This can be derived from the 'x' states in final_conf.
->>>>>>> 65d314ca
 void circuit_data_to_grid_of_tensors(
     std::istream* circuit_data, int I, int J, int K,
     const std::string initial_conf, const std::string final_conf,
