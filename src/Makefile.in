--- conflicted
+++ resolved
@@ -1,17 +1,13 @@
 TARGET1 = qflex
 
-<<<<<<< HEAD
-OBJS1 = circuit.o grid.o evaluate_circuit.o tensor.o contraction_utils.o read_circuit.o docopt/docopt.o
-=======
 # The folder where the Cirq Interface Python scripts are stored
 CIRQ_IF_DIR = ../python/cirq_interface/
->>>>>>> 007a442e
 
 # The name of the shared library that results after compiling QFlex for Pybind11
 QFLEXLIB = $(TARGET1)`python3-config --extension-suffix`
 
-OBJS1 = evaluate_circuit.o tensor.o contraction_utils.o \
-    read_circuit.o docopt/docopt.o
+OBJS1 = circuit.o grid.o evaluate_circuit.o tensor.o contraction_utils.o \
+          read_circuit.o docopt/docopt.o
 
 CXXFLAGS += -Idocopt/ -fPIC
 
