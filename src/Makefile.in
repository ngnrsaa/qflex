--- conflicted
+++ resolved
@@ -24,11 +24,7 @@
 $(TARGET1): main.cpp $(OBJS1)
 	$(CXX) -o $(@).x $< $(OBJS1) $(CXXFLAGS)
 
-<<<<<<< HEAD
-pybind: $(OBJS1) 
-=======
 pybind: $(OBJS1)
->>>>>>> 45415772
 	$(CXX) pybind_main.cpp -o $(QFLEXLIB) $^ $(CXXFLAGS) $(PYBINDFLAGS)
 
 %.o: %.cpp %.h
