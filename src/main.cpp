--- conflicted
+++ resolved
@@ -65,16 +65,8 @@
     // Load circuit
     input.circuit.load(std::ifstream(circuit_filename));
 
-<<<<<<< HEAD
-    auto ordering_data = std::ifstream(ordering_filename);
-    if (!ordering_data.good()) {
-      throw ERROR_MSG("Cannot open ordering data file: ", ordering_filename);
-    }
-    input.ordering_data = &ordering_data;
-=======
     // Load ordering
     input.ordering.load(std::ifstream(ordering_filename));
->>>>>>> 704d55ec
 
     // Load grid
     input.grid.load(grid_filename);
