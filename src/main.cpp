#include "docopt.h"
#include "circuit.h"
#include "evaluate_circuit.h"

static const char VERSION[] = "qFlex v0.1";
static const char USAGE[] =
    R"(Flexible Quantum Circuit Simulator (qFlex) implements an efficient
tensor network, CPU-based simulator of large quantum circuits.

  Usage:
    qflex <circuit_filename> <ordering_filename> <grid_filename> [<initial_conf> <final_conf>]
    qflex -c <circuit_filename> -o <ordering_filename> -g <grid_filename> [--initial-conf <initial_conf> --final-conf <final_conf>]
    qflex (-h | --help)
    qflex --version

  Options:
    -h,--help                              Show this help.
    -c,--circuit=<circuit_filename>        Circuit filename.
    -o,--ordering=<ordering_filename>      Ordering filename.
    -g,--grid=<grid_filename>              Grid filename.
    --initial-conf=<initial_conf>          Initial configuration.
    --final-conf=<final_conf>              Final configuration.
    --version                              Show version.

)";

// Example:
// $ src/qflex.x config/circuits/bristlecone_48_1-24-1_0.txt \
//               config/ordering/bristlecone_48.txt \
//               config/grid/bristlecone_48.txt
//
int main(int argc, char** argv) {

  try {

    std::map<std::string, docopt::value> args =
<<<<<<< HEAD
      docopt::docopt(USAGE, {argv + 1, argv + argc}, true, VERSION);
=======
        docopt::docopt(USAGE, {argv + 1, argv + argc}, true, VERSION);
>>>>>>> 7dcbf4cb

    // Reading input
    qflex::QflexInput input;

    // Get initial/final configurations
    if (bool(args["--initial-conf"]))
      input.initial_state = args["--initial-conf"].asString();
    else if (bool(args["<initial_conf>"]))
      input.initial_state = args["<initial_conf>"].asString();

    if (bool(args["--final-conf"]))
<<<<<<< HEAD
      input.final_state_A = args["--final-conf"].asString();
    else if (bool(args["<final_conf>"]))
      input.final_state_A = args["<final_conf>"].asString();

    // Getting filenames
    std::string circuit_filename = bool(args["--circuit"])
      ? args["--circuit"].asString()
      : args["<circuit_filename>"].asString();
    std::string ordering_filename = bool(args["--ordering"])
      ? args["--ordering"].asString()
      : args["<ordering_filename>"].asString();
    std::string grid_filename = bool(args["--grid"])
      ? args["--grid"].asString()
      : args["<grid_filename>"].asString();

    input.K = bool(args["--depth"]) ? args["--depth"].asLong()
      : args["<depth>"].asLong();


    // Creating streams for input files.
    auto circuit_data = std::ifstream(circuit_filename);
    if (!circuit_data.good()) {
      throw ERROR_MSG("Cannot open circuit data file: " + circuit_filename);
    }
    input.circuit_data = &circuit_data;
    auto ordering_data = std::ifstream(ordering_filename);
    if (!ordering_data.good()) {
      throw ERROR_MSG("Cannot open ordering data file: " + ordering_filename);
=======
      input.final_state = args["--final-conf"].asString();
    else if (bool(args["<final_conf>"]))
      input.final_state = args["<final_conf>"].asString();

    // Getting filenames
    std::string circuit_filename = bool(args["--circuit"])
                                       ? args["--circuit"].asString()
                                       : args["<circuit_filename>"].asString();
    std::string ordering_filename = bool(args["--ordering"])
                                        ? args["--ordering"].asString()
                                        : args["<ordering_filename>"].asString();
    std::string grid_filename = bool(args["--grid"])
                                    ? args["--grid"].asString()
                                    : args["<grid_filename>"].asString();

    // Read the circuit
    input.circuit.load(std::ifstream(circuit_filename));

    auto ordering_data = std::ifstream(ordering_filename);
    if (!ordering_data.good()) {
      std::cout << "Cannot open ordering data file: " << ordering_filename
                << std::endl;
      assert(ordering_data.good());
>>>>>>> 7dcbf4cb
    }
    input.ordering_data = &ordering_data;

    // Load grid
    input.grid.load(grid_filename);

    // Evaluating circuit.
    std::vector<std::pair<std::string, std::complex<double>>> amplitudes =
<<<<<<< HEAD
      qflex::EvaluateCircuit(&input);
=======
        qflex::EvaluateCircuit(&input);
>>>>>>> 7dcbf4cb

    // Printing output.
    for (int c = 0; c < amplitudes.size(); ++c) {
      const auto& state = amplitudes[c].first;
      const auto& amplitude = amplitudes[c].second;
      std::cout << input.initial_state << " --> " << state << ": "
<<<<<<< HEAD
        << std::real(amplitude) << " " << std::imag(amplitude)
        << std::endl;
    }

    return 0;

  } catch (const std::exception &ex) {

    std::cerr << ex.what() << std::endl;
    return -1;
=======
                << std::real(amplitude) << " " << std::imag(amplitude)
                << std::endl;
    }

  } catch (const std::exception &ex) {

    std::cerr << ex.what() << std::endl;
    return 1;
>>>>>>> 7dcbf4cb

  } catch (const std::string &msg) {

    std::cerr << msg << std::endl;
<<<<<<< HEAD
    return -1;

  }
=======
    return 2;

  }

  return 0;
>>>>>>> 7dcbf4cb
}<|MERGE_RESOLUTION|>--- conflicted
+++ resolved
@@ -34,11 +34,7 @@
   try {
 
     std::map<std::string, docopt::value> args =
-<<<<<<< HEAD
-      docopt::docopt(USAGE, {argv + 1, argv + argc}, true, VERSION);
-=======
         docopt::docopt(USAGE, {argv + 1, argv + argc}, true, VERSION);
->>>>>>> 7dcbf4cb
 
     // Reading input
     qflex::QflexInput input;
@@ -50,36 +46,6 @@
       input.initial_state = args["<initial_conf>"].asString();
 
     if (bool(args["--final-conf"]))
-<<<<<<< HEAD
-      input.final_state_A = args["--final-conf"].asString();
-    else if (bool(args["<final_conf>"]))
-      input.final_state_A = args["<final_conf>"].asString();
-
-    // Getting filenames
-    std::string circuit_filename = bool(args["--circuit"])
-      ? args["--circuit"].asString()
-      : args["<circuit_filename>"].asString();
-    std::string ordering_filename = bool(args["--ordering"])
-      ? args["--ordering"].asString()
-      : args["<ordering_filename>"].asString();
-    std::string grid_filename = bool(args["--grid"])
-      ? args["--grid"].asString()
-      : args["<grid_filename>"].asString();
-
-    input.K = bool(args["--depth"]) ? args["--depth"].asLong()
-      : args["<depth>"].asLong();
-
-
-    // Creating streams for input files.
-    auto circuit_data = std::ifstream(circuit_filename);
-    if (!circuit_data.good()) {
-      throw ERROR_MSG("Cannot open circuit data file: " + circuit_filename);
-    }
-    input.circuit_data = &circuit_data;
-    auto ordering_data = std::ifstream(ordering_filename);
-    if (!ordering_data.good()) {
-      throw ERROR_MSG("Cannot open ordering data file: " + ordering_filename);
-=======
       input.final_state = args["--final-conf"].asString();
     else if (bool(args["<final_conf>"]))
       input.final_state = args["<final_conf>"].asString();
@@ -103,7 +69,6 @@
       std::cout << "Cannot open ordering data file: " << ordering_filename
                 << std::endl;
       assert(ordering_data.good());
->>>>>>> 7dcbf4cb
     }
     input.ordering_data = &ordering_data;
 
@@ -112,29 +77,13 @@
 
     // Evaluating circuit.
     std::vector<std::pair<std::string, std::complex<double>>> amplitudes =
-<<<<<<< HEAD
-      qflex::EvaluateCircuit(&input);
-=======
         qflex::EvaluateCircuit(&input);
->>>>>>> 7dcbf4cb
 
     // Printing output.
     for (int c = 0; c < amplitudes.size(); ++c) {
       const auto& state = amplitudes[c].first;
       const auto& amplitude = amplitudes[c].second;
       std::cout << input.initial_state << " --> " << state << ": "
-<<<<<<< HEAD
-        << std::real(amplitude) << " " << std::imag(amplitude)
-        << std::endl;
-    }
-
-    return 0;
-
-  } catch (const std::exception &ex) {
-
-    std::cerr << ex.what() << std::endl;
-    return -1;
-=======
                 << std::real(amplitude) << " " << std::imag(amplitude)
                 << std::endl;
     }
@@ -143,20 +92,13 @@
 
     std::cerr << ex.what() << std::endl;
     return 1;
->>>>>>> 7dcbf4cb
 
   } catch (const std::string &msg) {
 
     std::cerr << msg << std::endl;
-<<<<<<< HEAD
-    return -1;
-
-  }
-=======
     return 2;
 
   }
 
   return 0;
->>>>>>> 7dcbf4cb
 }