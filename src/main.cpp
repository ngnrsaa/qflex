--- conflicted
+++ resolved
@@ -9,14 +9,8 @@
 #include "utils.h"
 
 static const char VERSION[] = "qFlex v0.1";
-<<<<<<< HEAD
-const std::string USAGE =
-    qflex::utils::concat(
-        R"(Flexible Quantum Circuit Simulator (qFlex) implements an efficient
-=======
 const std::string USAGE = qflex::utils::concat(
     R"(Flexible Quantum Circuit Simulator (qFlex) implements an efficient
->>>>>>> c79eb034
 tensor network, CPU-based simulator of large quantum circuits.
 
   Usage:
@@ -31,26 +25,14 @@
     -o,--ordering=<ordering_filename>      Ordering filename.
     -g,--grid=<grid_filename>              Grid filename.
     -v,--verbosity=<verbosity_level>       Verbosity level [default: )",
-<<<<<<< HEAD
-        qflex::global::verbose, R"(].
-    -m,--memory=<memory_limit>             Memory limit [default: )",
-        qflex::utils::readable_memory_string(qflex::global::memory_limit), R"(].
-    -t,--track-memory=<seconds>            If <verbosity_level> > 0, track memory usage [default: )",
-        qflex::global::track_memory_seconds, R"(].
-    --initial-conf=<initial_conf>          Initial configuration.
-    --final-conf=<final_conf>              Final configuration.
-    --version                              Show version.
-)")
-        .c_str();
-=======
     qflex::global::verbose, R"(].
     -m,--memory=<memory_limit>             Memory limit [default: )",
     qflex::utils::readable_memory_string(qflex::global::memory_limit), R"(].
+    -t,--track-memory=<seconds>            If <verbosity_level> > 0, track memory usage [default: )", qflex::global::track_memory_seconds, R"(].
     --initial-conf=<initial_conf>          Initial configuration.
     --final-conf=<final_conf>              Final configuration.
     --version                              Show version.
 )");
->>>>>>> c79eb034
 
 /*
  * Example:
