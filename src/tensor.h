/**
 * @file tensor.h
 * Definition of the Tensor class, which implements tensors with
 * matrix multiplication and a self-written entry reordering algorithm.
 *
 * @author Benjamin Villalonga (main contributor), Bron Nelson, Sergio Boixo and
 * @contributors: The qFlex Developers (see CONTRIBUTORS.md)
 * Salvatore Mandra
 * @date Created: August 2018
 *
 * @copyright: Copyright © 2019, United States Government, as represented
 * by the Administrator of the National Aeronautics and Space Administration.
 * All rights reserved.
 * @licence: Apache License, Version 2.0
 */

#ifndef TENSOR_H
#define TENSOR_H

#ifdef MKL_TENSOR
#include <mkl.h>
#else
#include <gsl/gsl_cblas.h>
#endif

#include <complex>
#include <iostream>
#include <string>
#include <unordered_map>
#include <vector>

#include "errors.h"
#include "global.h"

namespace qflex {

/**
 * Scalar type.
 */
typedef std::complex<float> s_type;

/**
 * Represents a Tensor.
 */
class Tensor {
 public:
  /**
   * Creates an uninitialized Tensor.
   */
  Tensor();

  /**
   * Creates a Tensor. New space is allocated.
   * @param indices std::vector<std::string> with the names of the indices in
   * order.
   * @param dimensions std::vector<std::size_t> with the ordered dimensions of
   * the indices.
   */
  Tensor(std::vector<std::string> indices, std::vector<std::size_t> dimensions);

  /**
   * Creates a Tensor. New space is allocated and filled with a copy of
   * the vector's data. Useful for small tensors where the copying time is
   * negligible.
   * @param indices std::vector<std::string> with the names of the indices in
   * order.
   * @param dimensions std::vector<std::size_t> with the ordered dimensions of
   * the indices.
   * @param data std::vector<s_type> with the data to be copied. It has to
   * match in length the dimension of the Tensor, as given by the
   * dimensions.
   */
  Tensor(std::vector<std::string> indices, std::vector<std::size_t> dimensions,
         const std::vector<s_type>& data);

  /**
   * Creates a Tensor. A pointer to the data is passed.
   * @param indices std::vector<std::string> with the names of the indices in
   * order.
   * @param dimensions std::vector<std::size_t> with the ordered dimensions of
   * the indices.
   * @param data pointer to the data of the tensor. It is responsibility of
   * the user to provide enough allocated memory to store the Tensor.
   */
  Tensor(std::vector<std::string> indices, std::vector<std::size_t> dimensions,
         s_type* data);

  /**
   * Copy constructor: creates a new Tensor that is a copy of another.
   * @param other Tensor to be copied.
   */
  Tensor(const Tensor& other);

  /**
   * Destructor: frees all memory associated with a given Tensor object.
   * Invoked by the system.
   */
  ~Tensor();

  /**
   * Assignment operator for setting two Tensor equal to one another.
   * It is responsibility of the user to copy onto a Tensor with the same
   * total dimension as other. If there is space allocated, no new space will
   * be allocated. Changing the size of a Tensor is not allowed, although
   * if this Tensor has at least as much space allocated as other, then
   * everything will run smoothly, with a non-optimal usage of memory.
   * @param other Tensor to copy into the current Tensor.
   * @return The current Tensor for assignment chaining.
   */
  const Tensor& operator=(const Tensor& other);

  /**
   * Get indices.
   * @return const reference to std::vector<std::string> of indices.
   */
  const std::vector<std::string>& get_indices() const;

  /**
   * Set inidices. This function is deprecated. Use rename_index() or
   * set_dimensions_and_indices().
   * @param const reference to std::vector<std::string> of indices.
   */
  void set_indices(const std::vector<std::string>& indices);

  /**
   * Get dimensions.
   * @return const reference to std::vector<std::size_t> of dimensions.
   */
  const std::vector<std::size_t>& get_dimensions() const;

  /**
   * Set dimensions. This function is deprecated. Use rename_index() or
   * set_dimensions_and_indices().
   * @param const reference to std::vector<std::size_t> of dimensions.
   */
  void set_dimensions(const std::vector<std::size_t>& dimensions);

  /**
   * Set dimensions and indices.
   * @param const reference to std::vector<std::string> of indices.
   * @param const reference to std::vector<std::size_t> of dimensions.
   */
  void set_indices_and_dimensions(const std::vector<std::string>& indices,
                                  const std::vector<std::size_t>& dimensions);

  /**
   * Get index_to_dimension dictionary (or unordered_map).
   * @return const reference to unordered_map of index to dimensions.
   */
  const std::unordered_map<std::string, std::size_t>& get_index_to_dimension()
      const;

  /**
   * Generate index_to_dimension map from the object's indices and
   * dimensions.
   */
  void generate_index_to_dimension();

  /**
   * Get size (total dimension) of the Tensor.
   * @return std::size_t with the number of elements in the Tensor.
   */
  std::size_t size() const;

  /**
   * Get the allocated space of the Tensor. This tensor can be resized to
<<<<<<< HEAD
   * any shape with total dimension (size) less than this value.
   * @return int with the capacity of the Tensor.
=======
   * any shape with total dimension less than this value.
   * @return std::size_t with the capacity of the Tensor.
>>>>>>> 48a589c0
   */
  std::size_t capacity() const;

  /**
   * Get data.
   * @return s_type * to the data of the Tensor.
   */
  s_type* data();

  /**
   * Get data.
   * @return const s_type * to the data of the Tensor.
   */
  const s_type* data() const;

  /**
   * Project tensor to a value on a particular index. The current Tensor
   * has to be ordered with the index to project in first place. This forces
   * the user to follow efficient practices, and be aware of the costs
   * involved in operations.
   * @param index std::string with the name of the index to fix.
   * @param index_value std::size_t with the value to which the index is fixed.
   * @param projection_tensor Reference to the Tensor to which the current
   * Tensor will be projected. It is responsibility of the user to provide
   * enough allocated space to store the projected Tensor. A trivial tensor
   * with the right amount of allocated space can be passed. The indices and
   * dimensions will be initialized correctly from the project() function.
   */
  void project(std::string index, std::size_t index_value,
               Tensor& projection_tensor) const;

  /**
   * Rename an index of the Tensor.
   * @param old_name std::string with the old name of an index.
   * @param new_name std::string with the new name of an index.
   */
  void rename_index(std::string old_name, std::string new_name);

  /**
   * Bundle indices onto a single big index. The ordering before the bundling
   * operation has to be the right one, with the indices to bundle properly
   * ordered and contiguously placed. This forces the user to be aware of the
   * cost of each operation.
   * @param indices_to_bundle std::vector<std::string> with the names of the
   * indices to bundle. They have to be contiguous and on the right order.
   * @param bundled_index std::string with the name of the big new index.
   */
  void bundle(std::vector<std::string> indices_to_bundle,
              std::string bundled_index);

  /**
   * Reorder the indices of the Tensor. This is an intensive operation,
   * And the second leading bottleneck in the contraction of a tensor network
   * after the multiplication of properly ordered tensors.
   * @param new_ordering std::vector<std::string> with the new ordering of the
   * indices.
   * @param scratch_copy Pointer to s_type with space allocated for scratch
   * work. Allocate at least as much space as the size of the Tensor.
   */
  void reorder(std::vector<std::string> new_ordering, s_type* scratch_copy);

  /**
   * Multiply Tensor by scalar.
   * @param s_type scalar that multiplies the Tensor.
   */
  void scalar_multiply(s_type scalar);

  /**
   * Compute the L2 norm (squared) of this Tensor.
   */
  double tensor_norm() const;

  /**
   * Count the number of zeroed out entries in the tensor. This is useful
   * to debug contractions that zero out entries due to the range of values
   * s_type admits.
   */
  std::size_t num_zeros() const;

  /**
   * Saves information about the Tensor to a string.
   */
  std::string tensor_to_string() const;

  /**
   * Prints the data of the Tensor.
   */
  void print_data() const;

 private:
  // Storage.
  std::vector<std::string> _indices;
  std::vector<std::size_t> _dimensions;
  std::unordered_map<std::string, std::size_t> _index_to_dimension;
  s_type* _data;

  // Allocated data space. This value does not change after initialization.
  std::size_t _capacity;

  // Private helper functions.
  /**
   * Helper function for the constructor, copy constructor and assignment
   * operator. It only initializes indices and dimensions; it does nothing
   * to the pointer to the data.
   * @param indices std::vector<std::string> with the names of the indices in
   * order.
   * @param dimensions std::vector<std::size_t> with the ordered dimensions of
   * the indices.
   */
  void _init(const std::vector<std::string>& indices,
             const std::vector<std::size_t>& dimensions);

  /**
   * Helper function for the destructor. Clear memory.
   */
  void _clear();

  /**
   * Helper function for the copy constructor and the assignment operator.
   * It is responsibility of the user to copy onto a Tensor with the same
   * total dimension as other. If there is space allocated, no new space will
   * be allocated. Changing the size of a Tensor is not allowed.
   * @param other Tensor to copy into the current Tensor.
   */
  void _copy(const Tensor& other);

  /**
   * Helper function for reorder(). It is called when smart reordering doesn't
   * apply.
   * @param new_ordering std::vector<std::string> with the new ordering.
   * @param scratch_copy Pointer to an s_type array for scracth copying work.
   */
  void _naive_reorder(std::vector<std::string> new_ordering,
                      s_type* scratch_copy);

  /**
   * Helper function for reorder(). It is called when smart reordering
   * applies.
   * @param new_ordering std::vector<std::string> with the new ordering.
   * @param scratch_copy Pointer to an s_type array for scratch copying work.
   */
  void _fast_reorder(std::vector<std::string> new_ordering,
                     s_type* scratch_copy);

  /**
   * Helper function for reorder(). Only right moves are taken. For some
   * reason, allocating the small chunks in the function is faster than
   * passing a big space and using different chunks of it.
   * @param old_ordering const reference to a std::vector<std::string> with the
   * old ordering of the right indices.
   * @param new_ordering const reference to a std::vector<std::string> with the
   * new ordering of the right indices.
   * @param num_indices_right number of indices being reordered on the right.
   */
  void _right_reorder(const std::vector<std::string>& old_ordering,
                      const std::vector<std::string>& new_ordering,
                      std::size_t num_indices_right);

  /**
   * Helper function for reorder(). Only left moves are taken. As oposed
   * to right moves, for left moves passing a scratch space is faster than
   * allocating memory dynamically, at least for the current approach of
   * copying the entire array and then reordering back onto data.
   * @param old_ordering const reference to a std::vector<std::string> with the
   * old ordering of the left indices.
   * @param new_ordering const reference to a std::vector<std::string> with the
   * new ordering of the left indices.
   * @param num_indices_right number of indices being left on the right.
   * @param scratch_copy Pointer to an s_type array where scratch copy work
   * is done.
   */
  void _left_reorder(const std::vector<std::string>& old_ordering,
                     const std::vector<std::string>& new_ordering,
                     std::size_t num_indices_right, s_type* scratch_copy);
};

/**
 * Call  matrix x matrix multiplication C = A * B, or self-written if the
 * matrices are small.
 * @param A_data const pointer to s_type array with the data of matrix A.
 * @param B_data const pointer to s_type array with the data of matrix B.
 * @param C_data pointer to s_type array with the data of matrix C.
 * @param m std::size_t with the left dimension of A.
 * @param n std::size_t with the right dimension of B.
 * @param k std::size_t with the left dimension of C.
 */
void _multiply_MM(const s_type* A_data, const s_type* B_data, s_type* C_data,
                  std::size_t m, std::size_t n, std::size_t k);

/**
 * Call matrix x vector multiplication C = A * B, or self-written if the
 * objects are small.
 * @param A_data const pointer to s_type array with the data of matrix A.
 * @param B_data const pointer to s_type array with the data of vector B.
 * @param C_data pointer to s_type array with the data of vector C.
 * @param m std::size_t with the left dimension of A.
 * @param k std::size_t with the left dimension of C.
 */
void _multiply_Mv(const s_type* A_data, const s_type* B_data, s_type* C_data,
                  std::size_t m, std::size_t k);

/**
 * Call vector x matrix multiplication C = A * B, or self-written if the
 * objects are small.
 * @param A_data const pointer to s_type array with the data of vector A.
 * @param B_data const pointer to s_type array with the data of matrix B.
 * @param C_data pointer to s_type array with the data of vector C.
 * @param n std::size_t with the right dimension of B.
 * @param k std::size_t with the left dimension of C.
 */
void _multiply_vM(const s_type* A_data, const s_type* B_data, s_type* C_data,
                  std::size_t n, std::size_t k);

/**
 * Call vector x vector multiplication C = A * B, or self-written if the
 * matrices are small.
 * @param A_data const pointer to s_type array with the data of vector A.
 * @param B_data const pointer to s_type array with the data of vector B.
 * @param C_data pointer to s_type with the data of scalar C.
 * @param k std::size_t with the left dimension of C.
 */
void _multiply_vv(const s_type* A_data, const s_type* B_data, s_type* C_data,
                  std::size_t k);

/**
 * Implement the tensor multiplication C = A * B. The ordering of the incides of
 * A and B can have a big impact on performance. All three tensors have to be
 * distinct, and have their own allocated spaces. It is erroneous to call:
 * multiply(A, B, A) or multiply(A, B, B). In the case that indices are not
 * ordered correctly, reordering will be applied, which can be costly; relative
 * ordering will be preserved for the final indices, and A's ordering for the
 * contracted indices.
 * @param A Reference to Tensor A. A can be reordered, and therfore modified.
 * @param B Reference to Tensor B. B can be reordered, and therfore modified.
 * @param C Reference to Tensor C, where the product of A and B will be
 * stored. It is responsibility of the user to allocate sufficient memory for C.
 * C can allocate more memory than needed, which allows for flexible reuse of
 * Tensors; this should be used only occasionally in cases where critical
 * optimization is needed. C can be initialized trivially, and the function
 * multiply will initialize indices and dimensions correctly.
 * @param scratch_copy Pointer to s_type array for scratch work while
 * reordering. It has to allocate at least as much max(A.size(), B.size())
 * memory.
 */
void multiply(Tensor& A, Tensor& B, Tensor& C, s_type* scratch_copy);

/**
 * Returns the size of the tensor product of A and B.
 * @param A Reference to Tensor A.
 * @param B Reference to Tensor B.
 * @return std::size_t with the size of the tensor resulting from the
 * multiplication of A and B.
 */
std::size_t result_size(Tensor& A, Tensor& B);

/**
 * Bundle indices shared by tensors A and B.
 * @param A Reference to Tensor A. A can be reordered, and therfore modified.
 * @param B Reference to Tensor B. B can be reordered, and therfore modified.
 * @param scratch_copy Pointer to s_type array for scratch work while
 * reordering. It has to allocate at least as much max(A.size(), B.size())
 * memory.
 */
void bundle_between(Tensor& A, Tensor& B, std::string bundled_index,
                    s_type* scratch_copy);

/**
 * Creates a reordering map for the data of a tensor with binary indices
 * between old_ordering and new_ordering.
 * @param map_old_to_new_idxpos const reference to a std::vector<std::string> of
 * new indices.
 * @param map_old_to_new_position Reference to a std::vector<std::size_t> where
 * the map will be stored. The size of the vector has to be equal to
 * 2^(old_indices.size()). \todo Think about passing some scratch space to store
 * small maps. Probably not worth it, since they are small, and the big ones
 * will be memoized anyway. If the NO_MEMO_MAPS flag is passed, then it might
 * make sense. Not a priority. \todo When dimensions relax to something
 * different than 2 in the future, then old_dimensions have to be passed as an
 * argument.
 */
void _generate_binary_reordering_map(
    const std::vector<std::size_t>& map_old_to_new_idxpos,
    std::vector<std::size_t>& map_old_to_new_position);

/**
 * Converts an int vector into a string
 * @param input vector<std::size_t> int vector to convert.
 * @return string containing input vector contents
 **/
std::string _int_vector_to_string(std::vector<std::size_t> input);

/**
 * Converts a string vector into a string
 * @param input vector<string> string vector to convert.
 * @return string containing input vector contents
 **/
std::string _string_vector_to_string(std::vector<std::string> input);

/**
 * Generates the standard name of the reordering as a std::string:
 * "abc...->fbe...,dim_a,dim_b,...".
 * @param map_old_to_new_idxpos const reference to a std::vector<std::size_t>
 * index mapping (old to new).
 * @param old_dimensions const reference to a std::vector<std::size_t> with the
 * old dimensions.
 * @return std::string with the standard name of the ordering.
 */
std::string _reordering_to_string(
    const std::vector<std::size_t>& map_old_to_new_idxpos,
    const std::vector<std::size_t>& old_dimensions);

/**
 * Checks whether a particular std::string is in a std::vector<std::string>.
 * @param s const reference to std::string element.
 * @param v const reference to std::vector<std::string> where the element might
 * be in.
 */
bool _string_in_vector(const std::string& s, const std::vector<std::string>& v);

/**
 * Checks whether a particular std::string is in a std::vector<std::string>.
 * @param s const reference to std::string element.
 * @param v const reference to std::vector<std::string> where the element might
 * be in.
 */
bool _vector_s_in_vector_s(const std::vector<std::string>& v,
                           const std::vector<std::string>& w);

/**
 * Gets the intersection between two std::vector<std::string>.
 * @param v const reference to first std::vector<std::string>.
 * @param w const reference to second std::vector<std::string>.
 * @return std::vector<std::string> intersection of v and w. Preserves the
 * ordering of v.
 */
std::vector<std::string> _vector_intersection(
    const std::vector<std::string>& v, const std::vector<std::string>& w);

/**
 * Gets the union between two std::vector<std::string>.
 * @param v const reference to first std::vector<std::string>.
 * @param w const reference to second std::vector<std::string>.
 * @return std::vector<std::string> intersection of v and w. The ordering is
 * that one of. v followed by the elements that only appear in w, in w's order.
 */
std::vector<std::string> _vector_union(const std::vector<std::string>& v,
                                       const std::vector<std::string>& w);

/**
 * Gets the subtraction of two std::vector<std::string>.
 * @param v const reference to first std::vector<std::string>.
 * @param w const reference to second std::vector<std::string>.
 * @return std::vector<std::string> with v-w in v's order.
 */
std::vector<std::string> _vector_subtraction(const std::vector<std::string>& v,
                                             const std::vector<std::string>& w);

/**
 * Gets concatenation of two vectors.
 * @param v const reference to first std::vector<std::string>.
 * @param w const reference to second std::vector<std::string>.
 * @return std::vector<std::string> with concatenation of v and w.
 */
std::vector<std::string> _vector_concatenation(
    const std::vector<std::string>& v, const std::vector<std::string>& w);

}  // namespace qflex

#endif  // TENSOR_H<|MERGE_RESOLUTION|>--- conflicted
+++ resolved
@@ -164,13 +164,8 @@
 
   /**
    * Get the allocated space of the Tensor. This tensor can be resized to
-<<<<<<< HEAD
    * any shape with total dimension (size) less than this value.
    * @return int with the capacity of the Tensor.
-=======
-   * any shape with total dimension less than this value.
-   * @return std::size_t with the capacity of the Tensor.
->>>>>>> 48a589c0
    */
   std::size_t capacity() const;
 
