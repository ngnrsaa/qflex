<<<<<<< HEAD
=======
/**
 * @file contraction_utils.h
 * @see https://github.com/benjaminvillalonga/optimized_parallel_QC_with_TN
 *
 * @author Benjamin Villalonga (main contributor), Bron Nelson, Sergio Boixo and
 * Salvatore Mandra
 * @contributors: The qFlex Developers (see CONTRIBUTORS.md)
 * @date Created: August 2018
 * @date Modified: October 2019
 *
 * @copyright: Copyright © 2019, United States Government, as represented
 * by the Administrator of the National Aeronautics and Space Administration.
 * All rights reserved.
 * @licence: Apache License, Version 2.0
 */

>>>>>>> d3f2fd39
#ifndef CONTRACTION_UTILS_
#define CONTRACTION_UTILS_

#include <complex>
#include <fstream>
#include <iostream>
#include <list>
#include <memory>
#include <vector>

#include "tensor.h"

namespace qflex {

/**
 * Method for assigning names to indices in the grid. Accepted formats include:
 *   - {i_1, j_1}, {i_2, j_2}: two-qubit contraction.
 *   - {i_1, j_1, k_1}, {i_2, j_2, k_2}: single-qubit gate or virtual index.
 *   - {i, j}, {}: output-value assignment.
 * @param p1 position of the first connected tensor.
 * @param p2 position of the second connected tensor.
 * @return string name of the index.
 */
std::string index_name(const std::vector<int>& p1, const std::vector<int>& p2);

// As above, but accepts a list of qubit locations. If the list has only one
// element, an empty vector will be provided as the second element.
std::string index_name(const std::vector<std::vector<int>>& tensors);

/**
 * Returns spatial coordinates on the grid for the given qubit q.
 * @param q int with the qubit number.
 * @param J int with the second spatial dimension of the grid of qubits.
 * @return vector<int> with the spatial coordinates of qubit q on the grid.
 */
std::vector<int> get_qubit_coords(int q, int J);

/**
 * Helper function to find a grid coordinate in a list of coordinates.
 * @param coord_list optional vector of qubit positions.
 * @param i int with the first spatial dimension of the target position.
 * @param j int with the second spatial dimension of the target position.
 * @return true if (i, j) is in coord_list.
 */
bool find_grid_coord_in_list(
    const std::optional<std::vector<std::vector<int>>>& coord_list, const int i,
    const int j);

struct ExpandPatch {
  ExpandPatch() {}
  ExpandPatch(std::string id, std::vector<int> tensor)
      : id(id), tensor(tensor) {}
  // ID of the patch expanded by this operation.
  std::string id;
  // Tensor to contract into the patch.
  std::vector<int> tensor;
};

struct CutIndex {
  CutIndex() {}
  CutIndex(std::vector<std::vector<int>> tensors, std::vector<int> values = {})
      : tensors(tensors), values(values) {}
  // Tensors connected by the cut index. If only one tensor is provided, this
  // represents a 'terminal' cut - i.e., a choice of output value for a qubit.
  std::vector<std::vector<int>> tensors;
  // Values to assign to this index when cutting. If left blank, all possible
  // values will be assigned.
  std::vector<int> values;
};

struct MergePatches {
  MergePatches() {}
  MergePatches(std::string source_id, std::string target_id)
      : source_id(source_id), target_id(target_id) {}
  // IDs of the patches being merged. The resulting patch will use target_id.
  std::string source_id;
  std::string target_id;
};

struct ContractionOperation {
 public:
  ContractionOperation(ExpandPatch expand) : op_type(EXPAND), expand(expand) {}
  ContractionOperation(CutIndex cut) : op_type(CUT), cut(cut) {}
  ContractionOperation(MergePatches merge) : op_type(MERGE), merge(merge) {}

  enum OpType { EXPAND, CUT, MERGE };
  OpType op_type;

  // Only one of these should be populated, matching op_type.
  const ExpandPatch expand;
  const CutIndex cut;
  const MergePatches merge;
};

/**
 * Parses a grid contraction ordering from the given stream.
 * @param circuit_data std::istream containing ordering as a string.
 * @param I int with the first spatial dimension of the grid of qubits.
 * @param J int with the second spatial dimension of the grid of qubits.
 * @param off vector<vector<int>> with the coords. of the qubits turned off.
 * @param ordering pointer to std::list<ContractionOperation> output object.
 * @return false if parsing failed at any point, true otherwise.
 **/
bool ordering_data_to_contraction_ordering(
    std::istream* ordering_data, const int I, const int J,
    const std::optional<std::vector<std::vector<int>>>& off,
    std::list<ContractionOperation>* ordering);

// Helper class for the external ContractGrid method. This should not be
// initialized by external users.
class ContractionData {
 public:
  /**
   * Generates a ContractionData object from a contraction ordering, and logs
   * total memory allocated for the contraction.
   * @param ordering std::list<ContractionOperation> listing operations to
   * perform.
   * @param tensor_grid 2D vector<Tensor> holding the tensor grid. Consumes
   * output from grid_of_tensors_3D_to_2D.
   * @param amplitudes vector of amplitudes for each final output requested.
   */
  static ContractionData Initialize(
      const std::list<ContractionOperation>& ordering,
      std::vector<std::vector<Tensor>>* tensor_grid,
      std::vector<std::complex<double>>* amplitudes);

  // Keys for scratch-space tensors. Do not reuse outside this file.
  static constexpr char kGeneralSpace[] = "_general_internal_";
  static constexpr char kResultSpace[] = "_result_internal_";

  /**
   * Recursive helper for the external ContractGrid method below. This method
   * calls itself recursively on each "cut" operation.
   * @param ordering std::list<ContractionOperation> listing operations to
   * perform.
   * @param output_index int marking which amplitude will be updated next.
   * @param active_patches list of patches already created in scratch space.
   */
  void ContractGrid(std::list<ContractionOperation> ordering, int output_index,
                    std::unordered_map<std::string, bool> active_patches);

  Tensor& get_scratch(std::string id) { return scratch_[scratch_map_[id]]; }

  /**
   * Assigns a name to a given cut-copy tensor for mapping into scratch space.
   * @param index the index being cut.
   * @param side the side of the cut referenced.
   * @return the key used for this cut-copy.
   */
  static std::string cut_copy_name(std::vector<std::vector<int>> index,
                                   int side) {
    std::string base = index_name(index);
    char buffer[64];
    int len =
        snprintf(buffer, sizeof(buffer), "cut-%s:side-%d", base.c_str(), side);
    return std::string(buffer, len);
  }

  // Gets the index of result scratch space of the given rank.
  static std::string result_space(int rank) {
    char buffer[64];
    int len = snprintf(buffer, sizeof(buffer), "%s%d", kResultSpace, rank);
    return std::string(buffer, len);
  }

  // Gets the names of all scratch tensors.
  std::vector<std::string> scratch_list() {
    std::vector<std::string> names;
    for (const auto& name_pos_pair : scratch_map_) {
      names.push_back(name_pos_pair.first);
    }
    return names;
  }

 private:
  // List of tensors used for scratch space or storage between recursive calls.
  std::vector<Tensor> scratch_;

  // Map of patch IDs/index names to scratch locations.
  std::unordered_map<std::string, int> scratch_map_;

  // Max rank of each patch generated during contraction.
  std::unordered_map<std::string, int> patch_rank_;

  // Contains the tensor grid produced by grid_of_tensors_3D_to_2D.
  std::vector<std::vector<Tensor>>* tensor_grid_;

  // Amplitudes for each final output requested.
  std::vector<std::complex<double>>* amplitudes_;
};

/**
 * Performs basic sanity checks on the given contraction ordering:
 *   - A patch cannot be expanded after being merged into another patch.
 *     - Workaround: expand the target patch instead.
 *   - A patch cannot be expanded/merged into both before and after a cut.
 *     This includes ALL cuts, not just ones adjacent to the patch.
 *     - Workaround: use a merge to rename the patch after each cut.
 *   - Each tensor can only be in one ExpandPatch.
 *   - Each index can only be in one CutIndex.
 *   - Each patch can only be the source in one MergePatches.
 * @param ordering std::list<ContractionOperation> listing operations to
 * perform.
 * @return true is the ordering is valid, false otherwise.
 */
bool IsOrderingValid(const std::list<ContractionOperation>& ordering);

/**
 * Performs contraction operations specified by 'ordering' on tensor_grid.
 *
 * This method will allocate (data_size)*(# of patches + 2) units of memory
 * for performing the grid contraction. A small amout of additional space is
 * allocated during cuts to preserve tensor_grid values.
 * @param ordering std::list<ContractionOperation> listing operations to
 * perform.
 * @param tensor_grid 2D vector<Tensor> holding the tensor grid. Consumes
 * output from grid_of_tensors_3D_to_2D.
 * @param amplitudes vector of amplitudes for each final output requested.
 */
void ContractGrid(const std::list<ContractionOperation>& ordering,
                  std::vector<std::vector<Tensor>>* tensor_grid,
                  std::vector<std::complex<double>>* amplitudes);

}  // namespace qflex

#endif  // CONTRACTION_UTILS_<|MERGE_RESOLUTION|>--- conflicted
+++ resolved
@@ -1,5 +1,3 @@
-<<<<<<< HEAD
-=======
 /**
  * @file contraction_utils.h
  * @see https://github.com/benjaminvillalonga/optimized_parallel_QC_with_TN
@@ -15,8 +13,6 @@
  * All rights reserved.
  * @licence: Apache License, Version 2.0
  */
-
->>>>>>> d3f2fd39
 #ifndef CONTRACTION_UTILS_
 #define CONTRACTION_UTILS_
 
