--- conflicted
+++ resolved
@@ -18,37 +18,15 @@
 
   // Get circuit
   if (options.contains("circuit_filename")) {
-<<<<<<< HEAD
-    fs_circuit_data.open(options["circuit_filename"].cast<std::string>());
-    if (not fs_circuit_data.good()) {
-      std::cerr << "ERROR: cannot open file: "
-                << options["circuit_filename"].cast<std::string>() << "."
-                << std::endl;
-      return {};
-    }
-    input.circuit_data = &fs_circuit_data;
-
-    // Get auto-depth
-    input.K = qflex::compute_depth(
-        std::ifstream(options["circuit_filename"].cast<std::string>()));
+    input.circuit.load(options["circuit_filename"].cast<std::string>());
 
   } else if (options.contains("circuit")) {
-    // Get auto-depth
-    input.K = qflex::compute_depth(get_stream_from_vector(
+    input.circuit.load(get_stream_from_vector(
         options["circuit"].cast<std::vector<std::string>>()));
 
-    // Get stream
-    input.circuit_data =
-        &(ss_circuit_data = get_stream_from_vector(
-              options["circuit"].cast<std::vector<std::string>>()));
-
-=======
-    input.circuit.load(options["circuit_filename"].cast<std::string>());
->>>>>>> 595e09ec
   } else {
-    std::cerr
-        << "ERROR: Either --circuit_filename or --circuit must be specified."
-        << std::endl;
+    std::cerr << "ERROR: Either --circuit_filename or --circuit must be specified."
+              << std::endl;
     return {};
   }
 
@@ -79,7 +57,6 @@
   if (options.contains("grid_filename")) {
     input.grid.load(options["grid_filename"].cast<std::string>());
 
-<<<<<<< HEAD
   } else if (options.contains("grid")) {
     input.grid.load(get_stream_from_vector(
         options["grid"].cast<std::vector<std::string>>()));
@@ -90,8 +67,6 @@
     return {};
   }
 
-=======
->>>>>>> 595e09ec
   // Setting initial and final circuit states.
   if (options.contains("initial_state"))
     input.initial_state = options["initial_state"].cast<std::string>();
