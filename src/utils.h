#ifndef UTILS__H
#define UTILS__H

#include <cmath>
#include <regex>
#include <sstream>
#include <stdexcept>
#include <string>

#include "errors.h"

namespace qflex::utils {

template <typename T>
std::string concat(const T& x) {
  std::stringstream ss;
  ss << x;
  return ss.str();
}

template <typename T, typename... Q>
std::string concat(const T& x, const Q&... y) {
  std::stringstream ss;
  ss << x;
  return ss.str() + concat(y...);
}

<<<<<<< HEAD
=======
// Convert more readable strings into 'memory' bytes.
std::size_t from_readable_memory_string(std::string memory);

>>>>>>> ce527510
// Convert 'memory' bytes into a more readable string.
std::string readable_memory_string(double memory);

}  // namespace qflex::utils

#endif<|MERGE_RESOLUTION|>--- conflicted
+++ resolved
@@ -25,12 +25,9 @@
   return ss.str() + concat(y...);
 }
 
-<<<<<<< HEAD
-=======
 // Convert more readable strings into 'memory' bytes.
 std::size_t from_readable_memory_string(std::string memory);
 
->>>>>>> ce527510
 // Convert 'memory' bytes into a more readable string.
 std::string readable_memory_string(double memory);
 
