/**
 * @file tensor.cpp
 * Implementation of the Tensor class.
 *
 * @author Benjamin Villalonga (main contributor), Bron Nelson, Sergio Boixo and
 * Salvatore Mandra
 * @contributors: The qFlex Developers (see CONTRIBUTORS.md)
 * @date Created: August 2018
 *
 * @copyright: Copyright © 2019, United States Government, as represented
 * by the Administrator of the National Aeronautics and Space Administration.
 * All rights reserved.
 * @licence: Apache License, Version 2.0
 */

#include "tensor.h"

#ifdef _OPENMP
#include <omp.h>
#endif

#include <algorithm>
#include <cmath>
#include <iterator>

// Time
#include <chrono>
#include <ctime>

/**
 * Cache friendly size (for complex<float>) to move things around.
 */
#ifndef MAX_RIGHT_DIM
#define MAX_RIGHT_DIM 1024
#endif

/**
 * Smallest size of cache friendly blocks (for complex<float>).
 */
#ifndef MIN_RIGHT_DIM
#define MIN_RIGHT_DIM 32
#endif

namespace qflex {

// clang-format off
/**
 * Global vector<string> with the alphabet.
 */
const std::vector<std::string> _ALPHABET(
    {"a", "b", "c", "d", "e", "f", "g", "h", "i", "j", "k", "l", "m",
     "n", "o", "p", "q", "r", "s", "t", "u", "v", "w", "x", "y", "z",
     "A", "B", "C", "D", "E", "F", "G", "H", "I", "J", "K", "L", "M",
     "N", "O", "P", "Q", "R", "S", "T", "U", "V", "W", "X", "Y", "Z"});

/**
 * unordered_map<std::size_t,std::size_t> with the log2 of powers of 2 up to 2^30, in order to
 * quickly switch to smart reordering and look up the logs.
 */
const std::unordered_map<std::size_t, std::size_t> _LOG_2(
    {{2, 1},          {4, 2},           {8, 3},          {16, 4},
     {32, 5},         {64, 6},          {128, 7},        {256, 8},
     {512, 9},        {1024, 10},       {2048, 11},      {4096, 12},
     {8192, 13},      {16384, 14},      {32768, 15},     {65536, 16},
     {131072, 17},    {262144, 18},     {524288, 19},    {1048576, 20},
     {2097152, 21},   {4194304, 22},    {8388608, 23},   {16777216, 24},
     {33554432, 25},  {67108864, 26},   {134217728, 27}, {268435456, 28},
     {536870912, 29}, {1073741824, 30}, {1073741824, 30}});
// clang-format on

/**
 * Global unordered_map<string,vector<std::size_t>> of reordering maps.
 */
std::unordered_map<std::string, std::vector<std::size_t>> _REORDER_MAPS;

///////////////////////////// CLASS FUNCTIONS /////////////////////////////////

void Tensor::_init(const std::vector<std::string>& indices,
                   const std::vector<std::size_t>& dimensions) {
  if (indices.size() != dimensions.size()) {
    throw ERROR_MSG("The number of indices: ", indices.size(),
                    ", and number of dimensions: ", dimensions.size(),
                    ", should be equal.");
  }
  _indices = indices;
  _dimensions = dimensions;
  for (std::size_t i = 0; i < _dimensions.size(); ++i)
    _index_to_dimension[indices[i]] = dimensions[i];
}

void Tensor::_clear() {
  delete[] _data;
  _data = NULL;
}

void Tensor::_copy(const Tensor& other) {
  if (_indices.empty()) {
    _capacity = other.size();
    _data = new s_type[_capacity];
  } else {
    // The line "set_dimensions(other.get_dimensions());" takes care of the
    // total size of the dimensions.
    try {
      set_dimensions(other.get_dimensions());
    } catch (std::string err_msg) {
      throw ERROR_MSG("Failed to call set_dimensions(). Error:\n\t[", err_msg,
                      "]");
    }
  }
  try {
    _init(other.get_indices(), other.get_dimensions());
  } catch (std::string err_msg) {
    throw ERROR_MSG("Failed to call _init(). Error:\n\t[", err_msg, "]");
  }

#pragma omp parallel for schedule(static, MAX_RIGHT_DIM)
  for (std::size_t p = 0; p < other.size(); ++p)
    *(_data + p) = *(other.data() + p);
}

Tensor::Tensor() { _data = NULL; }

Tensor::Tensor(std::vector<std::string> indices,
<<<<<<< HEAD
               std::vector<std::size_t> dimensions) {
  _init(indices, dimensions);
=======
               std::vector<size_t> dimensions) {
  try {
    _init(indices, dimensions);
  } catch (std::string err_msg) {
    throw ERROR_MSG("Failed to call _init(). Error:\n\t[", err_msg, "]");
  }
>>>>>>> 90044d90
  _capacity = size();
  _data = new s_type[_capacity];
}

Tensor::Tensor(std::vector<std::string> indices,
               std::vector<std::size_t> dimensions,
               const std::vector<s_type>& data)
    : Tensor(indices, dimensions) {
  // Check that the data has the same length as this Tensor's size().
  std::size_t this_size = size();
  if (this_size != data.size()) {
    throw ERROR_MSG("The vector data size: ", data.size(),
                    ", has to match the size of the Tensor: ", this_size);
  }
  _capacity = this_size;
  // Fill in the _data.
  for (std::size_t i = 0; i < this_size; ++i) *(_data + i) = data[i];
}

Tensor::Tensor(std::vector<std::string> indices,
               std::vector<std::size_t> dimensions, s_type* data) {
  if (data == nullptr) {
    throw ERROR_MSG("Data must be non-null.");
  }
  try {
    _init(indices, dimensions);
  } catch (std::string err_msg) {
    throw ERROR_MSG("Failed to call _init(). Error:\n\t[", err_msg, "]");
  }
  _capacity = size();
  _data = data;
}

Tensor::Tensor(const Tensor& other) { _copy(other); }

Tensor::~Tensor() { _clear(); }

const Tensor& Tensor::operator=(const Tensor& other) {
  if (this != &other) {
    _copy(other);
  }
  return *this;
}

const std::vector<std::string>& Tensor::get_indices() const { return _indices; }

void Tensor::set_indices(const std::vector<std::string>& indices) {
  _indices = indices;
}

const std::vector<std::size_t>& Tensor::get_dimensions() const {
  return _dimensions;
}

void Tensor::set_dimensions(const std::vector<std::size_t>& dimensions) {
  // Exception.
  if (_data) {
    std::size_t total_dim = 1;
    for (std::size_t i = 0; i < dimensions.size(); ++i)
      total_dim *= dimensions[i];
    if (capacity() < total_dim) {
      throw ERROR_MSG("The total allocated space: ", capacity(),
                      ", is insufficient for the requested tensor dimensions: ",
                      total_dim, ".");
    }
  }
  _dimensions = dimensions;
}

void Tensor::set_indices_and_dimensions(
    const std::vector<std::string>& indices,
    const std::vector<std::size_t>& dimensions) {
  // The following line takes care of the total size of the dimensions.
  try {
    set_dimensions(dimensions);
  } catch (std::string err_msg) {
    throw ERROR_MSG("Failed to call set_dimensions(). Error:\n\t[", err_msg,
                    "]");
  }
  try {
    _init(indices, dimensions);
  } catch (std::string err_msg) {
    throw ERROR_MSG("Failed to call _init(). Error:\n\t[", err_msg, "]");
  }
}

const std::unordered_map<std::string, std::size_t>&
Tensor::get_index_to_dimension() const {
  return _index_to_dimension;
}

void Tensor::generate_index_to_dimension() {
  for (std::size_t i = 0; i < _indices.size(); ++i)
    _index_to_dimension[_indices[i]] = _dimensions[i];
}

std::size_t Tensor::size() const {
  std::size_t total_dim = 1;
  for (std::size_t i = 0; i < _dimensions.size(); ++i)
    total_dim *= _dimensions[i];
  return total_dim;
}

std::size_t Tensor::capacity() const { return _capacity; }

s_type* Tensor::data() { return _data; }

const s_type* Tensor::data() const { return _data; }

void Tensor::project(std::string index, std::size_t index_value,
                     Tensor& projection_tensor) const {
  if (index != _indices[0]) {
    throw ERROR_MSG("Index: '", index, "' has to be equal to indices[0]: '",
                    _indices[0], "'.");
  }
  if (index_value < 0 || index_value >= _dimensions[0]) {
    throw ERROR_MSG("index_value: ", index_value, " must be contained in [0, ",
                    _dimensions[0], ").");
  }
  // Resize projection_tensor first.
  std::vector<std::string> projection_indices(_indices.begin() + 1,
                                              _indices.end());
  std::vector<std::size_t> projection_dimensions(_dimensions.begin() + 1,
                                                 _dimensions.end());
  projection_tensor.set_indices(projection_indices);
  try {
    projection_tensor.set_dimensions(projection_dimensions);
  } catch (std::string err_msg) {
    throw ERROR_MSG("Failed to call set_dimensions(). Error:\n\t[", err_msg,
                    "]");
  }
  projection_tensor.generate_index_to_dimension();

  // Fill projection_tensor with result of projection.
  s_type* projection_data = projection_tensor.data();
  std::size_t projection_size = projection_tensor.size();
  std::size_t projection_begin = projection_size * index_value;
#pragma omp parallel for schedule(static, MAX_RIGHT_DIM)
  for (std::size_t p = 0; p < projection_size; ++p)
    *(projection_data + p) = *(_data + projection_begin + p);
}

void Tensor::rename_index(std::string old_name, std::string new_name) {
  auto it = find(_indices.begin(), _indices.end(), old_name);
  if (it == _indices.end()) {
    throw ERROR_MSG("old_name: ", old_name, ", has to be a valid index.");
  }
  bool new_name_is_existing_index =
      (find(_indices.begin(), _indices.end(), new_name) != _indices.end());
  if (new_name_is_existing_index) {
    throw ERROR_MSG("new_name: ", new_name, ", cannot be an existing index.");
  }
  *it = new_name;
  _index_to_dimension[new_name] = _index_to_dimension[old_name];
  _index_to_dimension.erase(old_name);
}

void Tensor::bundle(std::vector<std::string> indices_to_bundle,
                    std::string bundled_index) {
  // Checks.
  bool indices_to_bundle_in_indices =
      _vector_s_in_vector_s(indices_to_bundle, _indices);
  if (!indices_to_bundle_in_indices) {
    throw ERROR_MSG(
        "indices_to_bundle: ", _string_vector_to_string(indices_to_bundle),
        " has to be contained in indices: ", _string_vector_to_string(_indices),
        ".");
  }
  std::vector<std::string> subtracted_indices(
      _vector_subtraction(_indices, indices_to_bundle));
  std::vector<std::string> indices_to_bundled_original_order(
      _vector_subtraction(_indices, subtracted_indices));
  if (indices_to_bundled_original_order != indices_to_bundle) {
    throw ERROR_MSG(
        "indices_to_bundle: ", _string_vector_to_string(indices_to_bundle),
        " must be in its original order: ",
        _string_vector_to_string(indices_to_bundled_original_order), ".");
  }

  std::size_t bundled_dim = 1;
  for (std::size_t i = 0; i < indices_to_bundle.size(); ++i) {
    bundled_dim *= _index_to_dimension[indices_to_bundle[i]];
    _index_to_dimension.erase(indices_to_bundle[i]);
  }
  _index_to_dimension[bundled_index] = bundled_dim;
  std::size_t bundled_idxpos = 0;
  for (std::size_t i = 0; i < _indices.size(); ++i) {
    if (_string_in_vector(_indices[i], indices_to_bundle)) {
      bundled_idxpos = i;
      break;
    }
  }
  std::vector<std::string> new_indices(subtracted_indices);
  new_indices.insert(new_indices.begin() + bundled_idxpos, bundled_index);
  std::vector<std::size_t> new_dimensions(new_indices.size());
  for (std::size_t i = 0; i < new_dimensions.size(); ++i)
    new_dimensions[i] = _index_to_dimension[new_indices[i]];
  _indices = new_indices;
  _dimensions = new_dimensions;
}

void Tensor::_naive_reorder(std::vector<std::string> new_ordering,
                            s_type* scratch_copy) {
  if (scratch_copy == nullptr) {
    throw ERROR_MSG("Scratch copy must be non-null.");
  }

  // Don't do anything if there is nothing to reorder.
  if (new_ordering == _indices) return;

  std::vector<std::string> old_ordering(_indices);
  std::vector<std::size_t> old_dimensions(_dimensions);
  std::size_t num_indices = old_ordering.size();
  std::size_t total_dim = size();

  if (num_indices == 0) throw ERROR_MSG("Something went wrong.");

  // Create map_old_to_new_idxpos from old to new indices, and new_dimensions.
  std::vector<std::size_t> map_old_to_new_idxpos(num_indices);
  std::vector<std::size_t> new_dimensions(num_indices);
  for (std::size_t i = 0; i < num_indices; ++i) {
    for (std::size_t j = 0; j < num_indices; ++j) {
      if (old_ordering[i] == new_ordering[j]) {
        map_old_to_new_idxpos[i] = j;
        new_dimensions[j] = old_dimensions[i];
        break;
      }
    }
  }

  // Create super dimensions (combined dimension of all to the right of i).
  std::vector<std::size_t> old_super_dimensions(num_indices);
  std::vector<std::size_t> new_super_dimensions(num_indices);
  old_super_dimensions[num_indices - 1] = 1;
  new_super_dimensions[num_indices - 1] = 1;
  for (long int i = old_dimensions.size() - 2; i >= 0; --i) {
    old_super_dimensions[i] =
        old_super_dimensions[i + 1] * old_dimensions[i + 1];
    new_super_dimensions[i] =
        new_super_dimensions[i + 1] * new_dimensions[i + 1];
  }

  // Allocating small_map_old_to_new_position.
  std::vector<unsigned short int> small_map_old_to_new_position(MAX_RIGHT_DIM);

// Start moving data around.
// First copy all data into scratch.
#pragma omp parallel for schedule(static, MAX_RIGHT_DIM)
  for (std::size_t p = 0; p < total_dim; ++p)
    *(scratch_copy + p) = *(_data + p);

  // No combined efficient mapping from old to new positions with actual
  // copies in memory, all in small cache friendly (for old data, not new,
  // which could be very scattered) blocks.
  // Define i and j once for the whole iteration.
  long int i, j;
  // Position old and new.
  std::size_t po = 0, pn;
  // Counter of the values of each indices in the iteration (old ordering).
  std::vector<std::size_t> old_counter(num_indices, 0);
  // offset is important when doing this in blocks, as it's indeed implemented.
  std::size_t offset = 0;
  // internal_po keeps track of interations within a block.
  // Blocks have size MAX_RIGHT_DIM.
  std::size_t internal_po = 0;

  // Check that num_indices can be converted to the same type of 'i'
  if (static_cast<std::size_t>(static_cast<decltype(i)>(num_indices)) !=
      num_indices)
    throw ERROR_MSG("Too many indices.");

  // External loop loops over blocks.
  while (true) {
    // If end of entire opration, break.
    if (po == total_dim - 1) break;

    internal_po = 0;
    // Each iteration of the while block goes through a new position.
    // Inside the while, j takes care of increasing indices properly.
    while (true) {
      po = 0;
      pn = 0;
      for (i = 0; i < static_cast<decltype(i)>(num_indices); ++i) {
        po += old_super_dimensions[i] * old_counter[i];
        pn += new_super_dimensions[map_old_to_new_idxpos[i]] * old_counter[i];
      }
      small_map_old_to_new_position[po - offset] = pn;
      for (j = num_indices - 1; j >= 0; --j) {
        if (++old_counter[j] < old_dimensions[j])
          break;
        else
          old_counter[j] = 0;
      }
      // If end of block or end of entire operation, break.
      if ((++internal_po == MAX_RIGHT_DIM) || (po == total_dim - 1)) break;
      // If last index (0) was increased, then go back to fastest index.
      if (j < 0) break;
    }
    // Copy data for this block, taking into account offset of small_map...
    // The following line is to avoid casting MAX_RIGHT_DIM to std::size_t
    // every iteration. Note that it has to be std::size_t for min to work,
    // since total_dim is std::size_t.
    std::size_t effective_max = std::min((std::size_t)MAX_RIGHT_DIM, total_dim);
    for (std::size_t p = 0; p < effective_max; ++p)
      *(_data + small_map_old_to_new_position[p]) =
          *(scratch_copy + offset + p);

    offset += MAX_RIGHT_DIM;
  }
  try {
    _init(new_ordering, new_dimensions);
  } catch (std::string err_msg) {
    throw ERROR_MSG("Failed to call _init(). Error:\n\t[", err_msg, "]");
  }

  scratch_copy = NULL;
}

void Tensor::_fast_reorder(std::vector<std::string> new_ordering,
                           s_type* scratch_copy) {
  if (scratch_copy == nullptr) {
    throw ERROR_MSG("Scratch copy must be non-null.");
  }

  // Create binary orderings.
  std::vector<std::string> old_ordering(_indices);
  std::vector<std::size_t> old_dimensions(_dimensions);
  std::size_t num_indices = old_ordering.size();
  std::size_t total_dim = 1;
  for (std::size_t i = 0; i < num_indices; ++i) total_dim *= old_dimensions[i];
  // Create map_old_to_new_idxpos from old to new indices, and new_dimensions.
  std::vector<std::size_t> map_old_to_new_idxpos(num_indices);
  std::vector<std::size_t> new_dimensions(num_indices);
  for (std::size_t i = 0; i < num_indices; ++i) {
    for (std::size_t j = 0; j < num_indices; ++j) {
      if (old_ordering[i] == new_ordering[j]) {
        map_old_to_new_idxpos[i] = j;
        new_dimensions[j] = old_dimensions[i];
        break;
      }
    }
  }
  // Create binary orderings:
  std::vector<std::size_t> old_logs(num_indices);
  for (std::size_t i = 0; i < num_indices; ++i) {
    old_logs[i] = _LOG_2.at(old_dimensions[i]);
  }
  std::size_t num_binary_indices = _LOG_2.at(total_dim);
  // Create map from old letter to new group of letters.
  std::unordered_map<std::string, std::vector<std::string>> binary_groups;
  std::size_t alphabet_position = 0;
  for (std::size_t i = 0; i < num_indices; ++i) {
    std::vector<std::string> group(old_logs[i]);
    for (std::size_t j = 0; j < old_logs[i]; ++j) {
      group[j] = _ALPHABET[alphabet_position];
      ++alphabet_position;
    }
    binary_groups[old_ordering[i]] = group;
  }
  // Create old and new binary ordering in letters.
  std::vector<std::string> old_binary_ordering(num_binary_indices);
  std::vector<std::string> new_binary_ordering(num_binary_indices);
  std::size_t binary_position = 0;
  for (std::size_t i = 0; i < num_indices; ++i) {
    std::string old_index = old_ordering[i];
    for (std::size_t j = 0; j < binary_groups[old_index].size(); ++j) {
      old_binary_ordering[binary_position] = binary_groups[old_index][j];
      ++binary_position;
    }
  }
  binary_position = 0;
  for (std::size_t i = 0; i < num_indices; ++i) {
    std::string new_index = new_ordering[i];
    for (std::size_t j = 0; j < binary_groups[new_index].size(); ++j) {
      new_binary_ordering[binary_position] = binary_groups[new_index][j];
      ++binary_position;
    }
  }
  // Up to here, I have created old_binary_ordering and new_binary_ordering.

  // Change _indices and _dimensions, as well as _index_to_dimension.
  // This is common to all cases, special or default (worst case).
  try {
    _init(new_ordering, new_dimensions);
  } catch (std::string err_msg) {
    throw ERROR_MSG("Failed to call _init(). Error:\n\t[", err_msg, "]");
  }

  // Now special cases, before the default L-R-L worst case.
  // Tensor doesn't have enough size to pass MAX_RIGHT_DIM => only one R.
  if (num_binary_indices <= _LOG_2.at(MAX_RIGHT_DIM)) {
    _right_reorder(old_binary_ordering, new_binary_ordering,
                   num_binary_indices);
    scratch_copy = NULL;
    return;
  }
  // Reordering needs only one right move or one left move.
  // Left moves might benefit a lot from being applied on shorter strings,
  // up to L10. Computation times are L4>L5>L6>...>L10. I'll consider
  // all of these cases.
  {
    if (new_binary_ordering.size() < _LOG_2.at(MAX_RIGHT_DIM))
      throw ERROR_MSG("Something went wrong.");

    std::size_t Lr = _LOG_2.at(MAX_RIGHT_DIM);
    std::size_t Ll = new_binary_ordering.size() - Lr;
    std::size_t Rr = _LOG_2.at(MIN_RIGHT_DIM);
    // std::size_t Rl = new_binary_ordering.size() - Rr;
    std::vector<std::string> Ll_old_indices(old_binary_ordering.begin(),
                                            old_binary_ordering.begin() + Ll);
    std::vector<std::string> Ll_new_indices(new_binary_ordering.begin(),
                                            new_binary_ordering.begin() + Ll);
    // Only one R10.
    if (Ll_old_indices == Ll_new_indices) {
      std::vector<std::string> Lr_old_indices(old_binary_ordering.begin() + Ll,
                                              old_binary_ordering.end());
      std::vector<std::string> Lr_new_indices(new_binary_ordering.begin() + Ll,
                                              new_binary_ordering.end());
      _right_reorder(Lr_old_indices, Lr_new_indices, Lr);
      scratch_copy = NULL;
      return;
    }
    // Only one L\nu move.
    for (long int i = 5; i >= -1; --i) {
      long int extended_Rr = Rr + i;
      std::vector<std::string> Rr_old_indices(
          old_binary_ordering.end() - extended_Rr, old_binary_ordering.end());
      std::vector<std::string> Rr_new_indices(
          new_binary_ordering.end() - extended_Rr, new_binary_ordering.end());
      if (Rr_old_indices == Rr_new_indices) {
        std::vector<std::string> Rl_old_indices(
            old_binary_ordering.begin(),
            old_binary_ordering.end() - extended_Rr);
        std::vector<std::string> Rl_new_indices(
            new_binary_ordering.begin(),
            new_binary_ordering.end() - extended_Rr);
        try {
          _left_reorder(Rl_old_indices, Rl_new_indices, extended_Rr,
                        scratch_copy);
        } catch (std::string err_msg) {
          throw ERROR_MSG("Failed to call _left_reorder(). Error:\n\t[",
                          err_msg, "]");
        }
        scratch_copy = NULL;
        return;
      }
    }
  }

  // Worst case.
  {
    // There are two boundaries, L and R.
    // The worst case is the following. It can be optimized, in order to do
    // work early and maybe save the later steps. Think about that, but first
    // let's have something that already works:
    // 1) L5 All indices that are to the left of R and need to end up to its
    //    right are placed in the bucket.
    // 2) R10 All indices to the right of R are placed in their final ordering.
    // 3) L5 All indices to the left of L are placed in their final ordering.
    // Then hardcode special cases.
    // Add conditional to _left_reorder and _right_reorder, so that they don't
    // do anything when not needed.
    // Debug from here!

    if (new_binary_ordering.size() < _LOG_2.at(MAX_RIGHT_DIM))
      throw ERROR_MSG("Something wrong with the _fast_reorder routine.");
    if (new_binary_ordering.size() < _LOG_2.at(MIN_RIGHT_DIM))
      throw ERROR_MSG("Something wrong with the _fast_reorder routine.");

    std::size_t Lr = _LOG_2.at(MAX_RIGHT_DIM);
    std::size_t Ll = new_binary_ordering.size() - Lr;
    std::size_t Rr = _LOG_2.at(MIN_RIGHT_DIM);
    std::size_t Rl = new_binary_ordering.size() - Rr;
    // Helper vectors that can be reused.
    std::vector<std::string> Lr_indices(Lr), Ll_indices(Ll), Rr_indices(Rr),
        Rl_indices(Rl);
    for (std::size_t i = 0; i < Rr; ++i)
      Rr_indices[i] = new_binary_ordering[i + Rl];
    for (std::size_t i = 0; i < Rl; ++i) Rl_indices[i] = old_binary_ordering[i];
    std::vector<std::string> Rr_new_in_Rl_old =
        _vector_intersection(Rl_indices, Rr_indices);
    std::vector<std::string> Rl_old_not_in_Rr_new =
        _vector_subtraction(Rl_indices, Rr_new_in_Rl_old);
    std::vector<std::string> Rl_first_step =
        _vector_concatenation(Rl_old_not_in_Rr_new, Rr_new_in_Rl_old);
    std::vector<std::string> Rl_zeroth_step(Rl);
<<<<<<< HEAD
    for (std::size_t i = 0; i < Rl; ++i)
      Rl_zeroth_step[i] = old_binary_ordering[i];
    _left_reorder(Rl_zeroth_step, Rl_first_step, Rr, scratch_copy);
=======
    for (int i = 0; i < Rl; ++i) Rl_zeroth_step[i] = old_binary_ordering[i];
    try {
      _left_reorder(Rl_zeroth_step, Rl_first_step, Rr, scratch_copy);
    } catch (std::string err_msg) {
      throw ERROR_MSG("Failed to call _left_reorder(). Error:\n\t[", err_msg,
                      "]");
    }
>>>>>>> 90044d90
    // Done with 1).
    // Let's go with 2).
    std::vector<std::string> Lr_first_step = _vector_concatenation(
        std::vector<std::string>(Rl_first_step.begin() + Ll,
                                 Rl_first_step.end()),
        std::vector<std::string>(old_binary_ordering.begin() + Rl,
                                 old_binary_ordering.end()));
    Rr_indices = std::vector<std::string>(new_binary_ordering.begin() + Rl,
                                          new_binary_ordering.end());
    std::vector<std::string> Lr_second_step =
        _vector_concatenation(_vector_subtraction(Lr_first_step, Rr_indices),
                              std::vector<std::string>(Rr_indices));
    _right_reorder(Lr_first_step, Lr_second_step, Lr);
    // Done with 2).
    // Let's go with 3).
    std::vector<std::string> Rl_second_step = _vector_concatenation(
        std::vector<std::string>(Rl_first_step.begin(),
                                 Rl_first_step.begin() + Ll),
        std::vector<std::string>(Lr_second_step.begin(),
                                 Lr_second_step.begin() + Lr - Rr));
    std::vector<std::string> Rl_thrid_step(new_binary_ordering.begin(),
                                           new_binary_ordering.begin() + Rl);
    try {
      _left_reorder(Rl_second_step, Rl_thrid_step, Rr, scratch_copy);
    } catch (std::string err_msg) {
      throw ERROR_MSG("Failed to call _left_reorder(). Error:\n\t[", err_msg,
                      "]");
    }
    // done with 3).

    scratch_copy = NULL;
  }
}

// Assuming all indices are binary for old_ordering and new_ordering.
// old_ordering and new_ordering refer to the right.
void Tensor::_right_reorder(const std::vector<std::string>& old_ordering,
                            const std::vector<std::string>& new_ordering,
                            std::size_t num_indices_right) {
  // Don't do anything if there is nothing to reorder.
  if (new_ordering == old_ordering) return;

  // Create dim, num_indices, map_old_to_new_idxpos from old to new indices,
  // old_dimensions, new_dimensions, and total_dim.
  std::size_t dim = 2;
  std::size_t num_indices = old_ordering.size();
  std::vector<std::size_t> map_old_to_new_idxpos(num_indices);
  std::vector<std::size_t> old_dimensions(num_indices, dim);
  std::vector<std::size_t> new_dimensions(num_indices, dim);
  std::size_t total_dim = 1;
  for (std::size_t i = 0; i < num_indices; ++i) total_dim *= old_dimensions[i];
  for (std::size_t i = 0; i < num_indices; ++i) {
    for (std::size_t j = 0; j < num_indices; ++j) {
      if (old_ordering[i] == new_ordering[j]) {
        map_old_to_new_idxpos[i] = j;
        new_dimensions[j] = old_dimensions[i];
        break;
      }
    }
  }

  // Create the map_old_to_new_position, or get a reference to it if it exists
  // on _REORDER_MAPS.
  std::string name =
      _reordering_to_string(map_old_to_new_idxpos, old_dimensions);
  if (_REORDER_MAPS.find(name) == _REORDER_MAPS.end()) {
<<<<<<< HEAD
    _REORDER_MAPS[name] = std::vector<std::size_t>(total_dim);
    _generate_binary_reordering_map(map_old_to_new_idxpos,
                                    _REORDER_MAPS.at(name));
=======
    _REORDER_MAPS[name] = std::vector<int>(total_dim);
    try {
      _generate_binary_reordering_map(map_old_to_new_idxpos,
                                      _REORDER_MAPS.at(name));
    } catch (std::string err_msg) {
      throw ERROR_MSG(
          "Failed to call _generate_binary_reordering_map(). Error:\n\t[",
          err_msg, "]");
    }
>>>>>>> 90044d90
  }
  const std::vector<std::size_t>& map_old_to_new_position =
      _REORDER_MAPS.at(name);

  // With the map_old_to_new_position, we are ready to reorder within
  // small chuncks.
  std::size_t dim_right = total_dim;
  std::size_t dim_left =
      size() / dim_right;  // Remember, it's all powers of 2, so OK.
#pragma omp parallel
  {
    // For some reason, allocating these spaces and using them is about 2
    // times faster than bringing a pointer to a scratch space and using
    // different chunks of it.
    s_type* temp_data = new s_type[dim_right];
#pragma omp for schedule(static)
    for (std::size_t pl = 0; pl < dim_left; ++pl) {
#ifdef _OPENMP
      std::size_t current_thread = omp_get_thread_num();
#endif
      std::size_t offset = pl * dim_right;
      for (std::size_t pr = 0; pr < dim_right; ++pr)
        *(temp_data + pr) = *(_data + offset + pr);
      for (std::size_t pr = 0; pr < dim_right; ++pr)
        *(_data + offset + map_old_to_new_position[pr]) = *(temp_data + pr);
    }
    delete[] temp_data;
    temp_data = NULL;
  }
}

// Assuming all indices are binary for old_ordering and new_ordering.
// old_ordering and new_ordering refer to the left.
void Tensor::_left_reorder(const std::vector<std::string>& old_ordering,
                           const std::vector<std::string>& new_ordering,
                           std::size_t num_indices_right,
                           s_type* scratch_copy) {
  if (scratch_copy == nullptr) {
    throw ERROR_MSG("Scratch copy must be non-null.");
  }

  // Don't do anything if there is nothing to reorder.
  if (new_ordering == old_ordering) return;

  // Create dim, num_indices, map_old_to_new_idxpos from old to new indices,
  // old_dimensions, new_dimensions, and total_dim.
  std::size_t dim = 2;
  std::size_t num_indices = old_ordering.size();
  std::vector<std::size_t> map_old_to_new_idxpos(num_indices);
  std::vector<std::size_t> old_dimensions(num_indices, dim);
  std::vector<std::size_t> new_dimensions(num_indices, dim);
  std::size_t total_dim = 1;
  for (std::size_t i = 0; i < num_indices; ++i) total_dim *= old_dimensions[i];
  for (std::size_t i = 0; i < num_indices; ++i) {
    for (std::size_t j = 0; j < num_indices; ++j) {
      if (old_ordering[i] == new_ordering[j]) {
        map_old_to_new_idxpos[i] = j;
        new_dimensions[j] = old_dimensions[i];
        break;
      }
    }
  }
  // total_dim is the total dimension of the left!

  // Create the map_old_to_new_position, or get a reference to it if it exists
  // on _REORDER_MAPS.
  std::string name =
      _reordering_to_string(map_old_to_new_idxpos, old_dimensions);
  if (_REORDER_MAPS.find(name) == _REORDER_MAPS.end()) {
<<<<<<< HEAD
    _REORDER_MAPS[name] = std::vector<std::size_t>(total_dim);
    _generate_binary_reordering_map(map_old_to_new_idxpos,
                                    _REORDER_MAPS.at(name));
=======
    _REORDER_MAPS[name] = std::vector<int>(total_dim);
    try {
      _generate_binary_reordering_map(map_old_to_new_idxpos,
                                      _REORDER_MAPS.at(name));
    } catch (std::string err_msg) {
      throw ERROR_MSG(
          "Failed to call _generate_binary_reordering_map(). Error:\n\t[",
          err_msg, "]");
    }
>>>>>>> 90044d90
  }
  const std::vector<std::size_t>& map_old_to_new_position =
      _REORDER_MAPS.at(name);

  // With the map_old_to_new_position, we are ready to move small chunks.
  std::size_t dim_left = total_dim;
  std::size_t tensor_dim = size();
  std::size_t dim_right = tensor_dim / dim_left;  // Remember, it's all powers
                                                  // of 2, so OK.
// Copy.
#pragma omp parallel for schedule(static, MAX_RIGHT_DIM)
  for (std::size_t p = 0; p < tensor_dim; ++p) {
    *(scratch_copy + p) = *(_data + p);
  }
// Move back.
#pragma omp parallel
  {
#pragma omp for schedule(static)
    for (std::size_t pl = 0; pl < dim_left; ++pl) {
      std::size_t old_offset = pl * dim_right;
      std::size_t new_offset = map_old_to_new_position[pl] * dim_right;
      for (std::size_t pr = 0; pr < dim_right; ++pr) {
        *(_data + new_offset + pr) = *(scratch_copy + old_offset + pr);
      }
    }
  }
  scratch_copy = NULL;
}

void Tensor::reorder(std::vector<std::string> new_ordering,
                     s_type* scratch_copy) {
  if (scratch_copy == nullptr) {
    throw ERROR_MSG("Scratch copy must be non-null.");
  }

  // Checks.
  bool new_ordering_in_indices = _vector_s_in_vector_s(new_ordering, _indices);
  bool indices_in_new_ordering = _vector_s_in_vector_s(_indices, new_ordering);
  if (!new_ordering_in_indices || !indices_in_new_ordering) {
    throw ERROR_MSG("new_ordering: ", _string_vector_to_string(new_ordering),
                    " must be a reordering of current indices: ",
                    _string_vector_to_string(_indices), ".");
  }
  bool fast = true;
  for (std::size_t i = 0; i < _dimensions.size(); ++i) {
    if (_LOG_2.find(_dimensions[i]) == _LOG_2.end()) {
      fast = false;
      break;
    }
  }
  if (fast) {
    try {
      _fast_reorder(new_ordering, scratch_copy);
    } catch (std::string err_msg) {
      throw ERROR_MSG("Failed to call _fast_reorder(). Error:\n\t[", err_msg,
                      "]");
    }
  } else {
    try {
      _naive_reorder(new_ordering, scratch_copy);
    } catch (std::string err_msg) {
      throw ERROR_MSG("Failed to call _naive_reorder(). Error:\n\t[", err_msg,
                      "]");
    }
  }
}

void Tensor::scalar_multiply(s_type scalar) {
  std::size_t this_size = size();
#pragma omp parallel for schedule(static, MAX_RIGHT_DIM)
  for (std::size_t p = 0; p < this_size; ++p)
    *(_data + p) = (*(_data + p)) * scalar;
}

double Tensor::tensor_norm() const {
  double total_norm(0.0);
  std::size_t this_size = size();
  for (std::size_t p = 0; p < this_size; ++p) {
    total_norm += norm(*(_data + p));
  }
  return total_norm;
}

std::size_t Tensor::num_zeros() const {
  std::size_t count(0);
  std::size_t this_size = size();
  s_type complex_0(0.);
  for (std::size_t p = 0; p < this_size; ++p) {
    if (*(_data + p) == complex_0) ++count;
  }
  return count;
}

std::string Tensor::tensor_to_string() const {
  std::string output_str("Tensor of rank ");
  output_str += std::to_string(_indices.size());
  output_str += ": ";
  for (std::size_t i = 0; i < _indices.size(); ++i) {
    output_str += _indices[i];
    output_str += " -> ";
    output_str += std::to_string(_dimensions[i]);
    if (i < _indices.size() - 1) output_str += ", ";
  }
  return output_str;
}

void Tensor::print_data() const {
  for (std::size_t p = 0; p < size(); ++p) std::cout << *(_data + p) << " ";
  std::cout << std::endl;
}

/////////////////////////// EXTERNAL FUNCTIONS ////////////////////////////////

// use  if complexity < some value.
void _multiply_MM(const s_type* A_data, const s_type* B_data, s_type* C_data,
                  std::size_t m, std::size_t n, std::size_t k) {
  if (A_data == nullptr) {
    throw ERROR_MSG("Data from Tensor A must be non-null.");
  }
  if (B_data == nullptr) {
    throw ERROR_MSG("Data from Tensor B must be non-null.");
  }
  if (C_data == nullptr) {
    throw ERROR_MSG("Data from Tensor C must be non-null.");
  }
  s_type alpha = 1.0;
  s_type beta = 0.0;
  cblas_cgemm(CblasRowMajor, CblasNoTrans, CblasNoTrans, m, n, k, &alpha,
              A_data, std::max(1ul, k), B_data, std::max(1ul, n), &beta, C_data,
              std::max(1ul, n));
}

void _multiply_Mv(const s_type* A_data, const s_type* B_data, s_type* C_data,
                  std::size_t m, std::size_t k) {
  if (A_data == nullptr) {
    throw ERROR_MSG("Data from Tensor A must be non-null.");
  }
  if (B_data == nullptr) {
    throw ERROR_MSG("Data from Tensor B must be non-null.");
  }
  if (C_data == nullptr) {
    throw ERROR_MSG("Data from Tensor C must be non-null.");
  }
  s_type alpha = 1.0;
  s_type beta = 0.0;
  cblas_cgemv(CblasRowMajor, CblasNoTrans, m, k, &alpha, A_data,
              std::max(1ul, k), B_data, 1, &beta, C_data, 1);
}

void _multiply_vM(const s_type* A_data, const s_type* B_data, s_type* C_data,
                  std::size_t n, std::size_t k) {
  if (A_data == nullptr) {
    throw ERROR_MSG("Data from Tensor A must be non-null.");
  }
  if (B_data == nullptr) {
    throw ERROR_MSG("Data from Tensor B must be non-null.");
  }
  if (C_data == nullptr) {
    throw ERROR_MSG("Data from Tensor C must be non-null.");
  }

  s_type alpha = 1.0;
  s_type beta = 0.0;
  cblas_cgemv(CblasRowMajor, CblasTrans, k, n, &alpha, A_data, std::max(1ul, n),
              B_data, 1, &beta, C_data, 1);
}

void _multiply_vv(const s_type* A_data, const s_type* B_data, s_type* C_data,
                  std::size_t k) {
  if (A_data == nullptr) {
    throw ERROR_MSG("Data from Tensor A must be non-null.");
  }
  if (B_data == nullptr) {
    throw ERROR_MSG("Data from Tensor B must be non-null.");
  }
  if (C_data == nullptr) {
    throw ERROR_MSG("Data from Tensor C must be non-null.");
  }

  cblas_cdotu_sub(k, A_data, 1, B_data, 1, C_data);
}

void multiply(Tensor& A, Tensor& B, Tensor& C, s_type* scratch_copy) {
  if (scratch_copy == nullptr) {
    throw ERROR_MSG("Scratch copy must be non-null.");
  }

  if (A.data() == C.data()) {
    throw ERROR_MSG("A and C cannot be the same tensor: ",
                    C.tensor_to_string());
  }
  if (B.data() == C.data()) {
    throw ERROR_MSG("B and C cannot be the same tensor: ",
                    C.tensor_to_string());
  }

  std::chrono::high_resolution_clock::time_point t0, t1;
  std::chrono::duration<double> time_span;
  t0 = std::chrono::high_resolution_clock::now();
  // Define left_indices, left_dim, right_indices, right_dim, and
  // common_indices, common_dim. Also C_size.
  std::vector<std::string> left_indices =
      _vector_subtraction(A.get_indices(), B.get_indices());
  std::vector<std::string> right_indices =
      _vector_subtraction(B.get_indices(), A.get_indices());
  std::vector<std::string> common_indices =
      _vector_intersection(A.get_indices(), B.get_indices());
  std::size_t left_dim = 1, right_dim = 1, common_dim = 1;
  for (std::size_t i = 0; i < left_indices.size(); ++i) {
    left_dim *= A.get_index_to_dimension().at(left_indices[i]);
  }
  for (std::size_t i = 0; i < right_indices.size(); ++i) {
    right_dim *= B.get_index_to_dimension().at(right_indices[i]);
  }
  for (std::size_t i = 0; i < common_indices.size(); ++i) {
    std::size_t a_dim = A.get_index_to_dimension().at(common_indices[i]);
    if (a_dim != B.get_index_to_dimension().at(common_indices[i])) {
      throw ERROR_MSG(
          "Common indices must have matching dimensions, but at index: ", i,
          ", the dimensions are A: ", a_dim,
          ", B: ", B.get_index_to_dimension().at(common_indices[i]), ".");
    }
    common_dim *= a_dim;
  }
  t1 = std::chrono::high_resolution_clock::now();
  time_span =
      std::chrono::duration_cast<std::chrono::duration<double>>(t1 - t0);
  // std::cout << "Time preparing variables: " << time_span.count() << "s\n";

  // Check.
  if (left_dim * right_dim > C.capacity()) {
    throw ERROR_MSG("C: ", C.capacity(),
                    " doesn't have enough space for the product of A*B: ",
                    (left_dim * right_dim), ".");
  }
  // Reorder.
  t0 = std::chrono::high_resolution_clock::now();
  std::vector<std::string> A_new_ordering =
      _vector_union(left_indices, common_indices);
  try {
    A.reorder(A_new_ordering, scratch_copy);
  } catch (std::string err_msg) {
    throw ERROR_MSG("Failed to call reorder(). Error:\n\t[", err_msg, "]");
  }
  t1 = std::chrono::high_resolution_clock::now();
  time_span =
      std::chrono::duration_cast<std::chrono::duration<double>>(t1 - t0);
  // std::cout << "R " << time_span.count() << " s\n";
  // std::cout << "Time reordering A: " << time_span.count() << "s\n";
  t0 = std::chrono::high_resolution_clock::now();
  std::vector<std::string> B_new_ordering =
      _vector_union(common_indices, right_indices);
  try {
    B.reorder(B_new_ordering, scratch_copy);
  } catch (std::string err_msg) {
    throw ERROR_MSG("Failed to call reorder(). Error:\n\t[", err_msg, "]");
  }
  t1 = std::chrono::high_resolution_clock::now();
  time_span =
      std::chrono::duration_cast<std::chrono::duration<double>>(t1 - t0);
  // std::cout << "R " << time_span.count() << " s\n";
  // std::cout << "Time reordering B: " << time_span.count() << "s\n";

  // Multiply. Four cases: MxM, Mxv, vxM, vxv.
  t0 = std::chrono::high_resolution_clock::now();
  if (left_indices.size() > 0 && right_indices.size() > 0) {
    try {
      _multiply_MM(A.data(), B.data(), C.data(), left_dim, right_dim,
                   common_dim);
    } catch (std::string err_msg) {
      throw ERROR_MSG("Failed to call _multiply_MM(). Error:\n\t[", err_msg,
                      "]");
    }
  } else if (left_indices.size() > 0 && right_indices.size() == 0) {
    try {
      _multiply_Mv(A.data(), B.data(), C.data(), left_dim, common_dim);
    } catch (std::string err_msg) {
      throw ERROR_MSG("Failed to call _multiply_Mv(). Error:\n\t[", err_msg,
                      "]");
    }
  } else if (left_indices.size() == 0 && right_indices.size() > 0) {
    // Very import to switch A and B to use cgemv with transpose for this case.
    try {
      _multiply_vM(B.data(), A.data(), C.data(), right_dim, common_dim);
    } catch (std::string err_msg) {
      throw ERROR_MSG("Failed to call _multiply_vM(). Error:\n\t[", err_msg,
                      "]");
    }
  } else if (left_indices.size() == 0 && right_indices.size() == 0) {
    try {
      _multiply_vv(A.data(), B.data(), C.data(), common_dim);
    } catch (std::string err_msg) {
      throw ERROR_MSG("Failed to call _multiply_vv(). Error:\n\t[", err_msg,
                      "]");
    }
  }
  t1 = std::chrono::high_resolution_clock::now();
  time_span =
      std::chrono::duration_cast<std::chrono::duration<double>>(t1 - t0);
  // std::cout << "M " << time_span.count() << " s\n";
  // std::cout << "Time multiplying A*B: " << time_span.count() << "s\n";

  // Set indices and dimensions of C.
  t0 = std::chrono::high_resolution_clock::now();
  std::vector<std::string> C_indices =
      _vector_union(left_indices, right_indices);
  std::vector<std::size_t> C_dimensions(C_indices.size());
  for (std::size_t i = 0; i < left_indices.size(); ++i)
    C_dimensions[i] = A.get_index_to_dimension().at(left_indices[i]);
  for (std::size_t i = 0; i < right_indices.size(); ++i)
    C_dimensions[i + left_indices.size()] =
        B.get_index_to_dimension().at(right_indices[i]);
  C.set_indices(C_indices);
  try {
    C.set_dimensions(C_dimensions);
  } catch (std::string err_msg) {
    throw ERROR_MSG("Failed to call set_dimensions(). Error:\n\t[", err_msg,
                    "]");
  }
  C.generate_index_to_dimension();
  t1 = std::chrono::high_resolution_clock::now();
  time_span =
      std::chrono::duration_cast<std::chrono::duration<double>>(t1 - t0);
  // std::cout << "Time updating C's variables: " << time_span.count() << "s\n";
}

// TODO: write tests for this function.
std::size_t result_size(Tensor& A, Tensor& B) {
  std::vector<std::string> left_indices =
      _vector_subtraction(A.get_indices(), B.get_indices());
  std::vector<std::string> right_indices =
      _vector_subtraction(B.get_indices(), A.get_indices());
  std::size_t left_dim = 1, right_dim = 1, result_dim;
  for (std::size_t i = 0; i < left_indices.size(); ++i) {
    left_dim *= A.get_index_to_dimension().at(left_indices[i]);
  }
  for (std::size_t i = 0; i < right_indices.size(); ++i) {
    right_dim *= B.get_index_to_dimension().at(right_indices[i]);
  }
  result_dim = left_dim * right_dim;
  return result_dim;
}

// TODO: write tests for this function.
void bundle_between(Tensor& A, Tensor& B, std::string bundled_index,
                    s_type* scratch_copy) {
  std::vector<std::string> left_indices =
      _vector_subtraction(A.get_indices(), B.get_indices());
  std::vector<std::string> right_indices =
      _vector_subtraction(B.get_indices(), A.get_indices());
  std::vector<std::string> common_indices =
      _vector_intersection(A.get_indices(), B.get_indices());
  std::vector<std::string> A_new_ordering =
      _vector_union(left_indices, common_indices);
  std::vector<std::string> B_new_ordering =
      _vector_union(common_indices, right_indices);
  try {
    A.reorder(A_new_ordering, scratch_copy);
  } catch (std::string err_msg) {
    throw ERROR_MSG("Failed to call reorder(). Error:\n\t[", err_msg, "]");
  }
  try {
    B.reorder(B_new_ordering, scratch_copy);
  } catch (std::string err_msg) {
    throw ERROR_MSG("Failed to call reorder(). Error:\n\t[", err_msg, "]");
  }
  try {
    A.bundle(common_indices, bundled_index);
  } catch (std::string err_msg) {
    throw ERROR_MSG("Failed to call bundle(). Error:\n\t[", err_msg, "]");
  }
  try {
    B.bundle(common_indices, bundled_index);
  } catch (std::string err_msg) {
    throw ERROR_MSG("Failed to call bundle(). Error:\n\t[", err_msg, "]");
  }
}

// Split it in parts, as before? Nah, it was all about generating small maps.
// Here I am generating THE map. This is done only once per map anyway.
void _generate_binary_reordering_map(
    const std::vector<std::size_t>& map_old_to_new_idxpos,
    std::vector<std::size_t>& map_old_to_new_position) {
  std::size_t dim = 2;  // Hard coded!
  std::size_t num_indices = map_old_to_new_idxpos.size();
  // Check
  if ((std::size_t)pow(dim, num_indices) != map_old_to_new_position.size()) {
    throw ERROR_MSG("Size of map: ", map_old_to_new_position.size(),
                    " must be equal to 2^num_indices: ", pow(dim, num_indices),
                    ".");
  }

  // Define super dimensions. See _naive_reorder().
  std::vector<std::size_t> old_dimensions(num_indices, dim);
  std::vector<std::size_t> new_dimensions(num_indices, dim);
  std::vector<std::size_t> old_super_dimensions(num_indices);
  std::vector<std::size_t> new_super_dimensions(num_indices);
  old_super_dimensions[num_indices - 1] = 1;
  new_super_dimensions[num_indices - 1] = 1;
  for (long int i = num_indices - 2; i >= 0; --i) {
    old_super_dimensions[i] = old_super_dimensions[i + 1] * dim;
    new_super_dimensions[i] = new_super_dimensions[i + 1] * dim;
  }

  // Iterate and generate map.
  std::vector<std::size_t> old_counter(num_indices, 0);
  std::size_t po, pn;  // Position of the data, old and new.
  long int i, j;

  // Check that num_indices can be converted to the same type of 'i'
  if (static_cast<std::size_t>(static_cast<decltype(i)>(num_indices)) !=
      num_indices)
    throw ERROR_MSG("Too many indices.");

  while (true) {
    po = 0;
    pn = 0;
    for (i = 0; i < static_cast<decltype(i)>(num_indices); ++i) {
      po += old_super_dimensions[i] * old_counter[i];
      pn += new_super_dimensions[map_old_to_new_idxpos[i]] * old_counter[i];
    }
    map_old_to_new_position[po] = pn;
    for (j = num_indices - 1; j >= 0; --j) {
      if (++old_counter[j] < old_dimensions[j])
        break;
      else
        old_counter[j] = 0;
    }
    if (j < 0) break;
  }
}

// convert int vector to string
std::string _int_vector_to_string(std::vector<std::size_t> input) {
  std::ostringstream temp;
  std::string output;
  if (!input.empty()) {
    std::copy(input.begin(), input.end() - 1,
              std::ostream_iterator<std::size_t>(temp, ", "));
    temp << input.back();
  }
  output = "{" + temp.str() + "}";
  return output;
}

// convert string vector to string
std::string _string_vector_to_string(std::vector<std::string> input) {
  std::string output;
  output += "{";
  if (!input.empty()) {
    for (std::vector<std::string>::const_iterator i = input.begin();
         i < input.end(); ++i) {
      output += *i;
      if (i != input.end() - 1) {
        output += ", ";
      }
    }
  }
  output += "}";
  return output;
}

std::string _reordering_to_string(
    const std::vector<std::size_t>& map_old_to_new_idxpos,
    const std::vector<std::size_t>& old_dimensions) {
  std::size_t num_indices = map_old_to_new_idxpos.size();
  std::string name("");
  for (std::size_t i = 0; i < num_indices; ++i) name += _ALPHABET[i];
  name += "->";
  for (std::size_t i = 0; i < num_indices; ++i)
    name += _ALPHABET[map_old_to_new_idxpos[i]];
  for (std::size_t i = 0; i < num_indices; ++i)
    name += "," + std::to_string(old_dimensions[i]);
  return name;
}

bool _string_in_vector(const std::string& s,
                       const std::vector<std::string>& v) {
  if (std::find(v.cbegin(), v.cend(), s) != v.cend())
    return true;
  else
    return false;
}

bool _vector_s_in_vector_s(const std::vector<std::string>& v,
                           const std::vector<std::string>& w) {
  for (std::size_t i = 0; i < v.size(); ++i) {
    if (!_string_in_vector(v[i], w)) return false;
  }
  return true;
}

std::vector<std::string> _vector_intersection(
    const std::vector<std::string>& v, const std::vector<std::string>& w) {
  std::vector<std::string> temp;
  for (auto it = v.cbegin(); it != v.cend(); ++it) {
    if (_string_in_vector(*it, w)) temp.push_back(*it);
  }
  return temp;
}

std::vector<std::string> _vector_union(const std::vector<std::string>& v,
                                       const std::vector<std::string>& w) {
  std::vector<std::string> temp(v);
  for (auto it = w.cbegin(); it != w.cend(); ++it) {
    if (!_string_in_vector(*it, v)) temp.push_back(*it);
  }
  return temp;
}

std::vector<std::string> _vector_subtraction(
    const std::vector<std::string>& v, const std::vector<std::string>& w) {
  std::vector<std::string> temp;
  for (auto it = v.cbegin(); it != v.cend(); ++it) {
    if (!_string_in_vector(*it, w)) temp.push_back(*it);
  }
  return temp;
}

std::vector<std::string> _vector_concatenation(
    const std::vector<std::string>& v, const std::vector<std::string>& w) {
  std::vector<std::string> temp(v.size() + w.size());
  for (std::size_t i = 0; i < v.size(); ++i) temp[i] = v[i];
  for (std::size_t i = 0; i < w.size(); ++i) temp[i + v.size()] = w[i];
  return temp;
}

}  // namespace qflex<|MERGE_RESOLUTION|>--- conflicted
+++ resolved
@@ -121,17 +121,12 @@
 Tensor::Tensor() { _data = NULL; }
 
 Tensor::Tensor(std::vector<std::string> indices,
-<<<<<<< HEAD
                std::vector<std::size_t> dimensions) {
-  _init(indices, dimensions);
-=======
-               std::vector<size_t> dimensions) {
   try {
     _init(indices, dimensions);
   } catch (std::string err_msg) {
     throw ERROR_MSG("Failed to call _init(). Error:\n\t[", err_msg, "]");
   }
->>>>>>> 90044d90
   _capacity = size();
   _data = new s_type[_capacity];
 }
@@ -618,19 +613,13 @@
     std::vector<std::string> Rl_first_step =
         _vector_concatenation(Rl_old_not_in_Rr_new, Rr_new_in_Rl_old);
     std::vector<std::string> Rl_zeroth_step(Rl);
-<<<<<<< HEAD
-    for (std::size_t i = 0; i < Rl; ++i)
-      Rl_zeroth_step[i] = old_binary_ordering[i];
-    _left_reorder(Rl_zeroth_step, Rl_first_step, Rr, scratch_copy);
-=======
-    for (int i = 0; i < Rl; ++i) Rl_zeroth_step[i] = old_binary_ordering[i];
+    for (std::size_t i = 0; i < Rl; ++i) Rl_zeroth_step[i] = old_binary_ordering[i];
     try {
       _left_reorder(Rl_zeroth_step, Rl_first_step, Rr, scratch_copy);
     } catch (std::string err_msg) {
       throw ERROR_MSG("Failed to call _left_reorder(). Error:\n\t[", err_msg,
                       "]");
     }
->>>>>>> 90044d90
     // Done with 1).
     // Let's go with 2).
     std::vector<std::string> Lr_first_step = _vector_concatenation(
@@ -697,12 +686,7 @@
   std::string name =
       _reordering_to_string(map_old_to_new_idxpos, old_dimensions);
   if (_REORDER_MAPS.find(name) == _REORDER_MAPS.end()) {
-<<<<<<< HEAD
     _REORDER_MAPS[name] = std::vector<std::size_t>(total_dim);
-    _generate_binary_reordering_map(map_old_to_new_idxpos,
-                                    _REORDER_MAPS.at(name));
-=======
-    _REORDER_MAPS[name] = std::vector<int>(total_dim);
     try {
       _generate_binary_reordering_map(map_old_to_new_idxpos,
                                       _REORDER_MAPS.at(name));
@@ -711,7 +695,6 @@
           "Failed to call _generate_binary_reordering_map(). Error:\n\t[",
           err_msg, "]");
     }
->>>>>>> 90044d90
   }
   const std::vector<std::size_t>& map_old_to_new_position =
       _REORDER_MAPS.at(name);
@@ -781,12 +764,7 @@
   std::string name =
       _reordering_to_string(map_old_to_new_idxpos, old_dimensions);
   if (_REORDER_MAPS.find(name) == _REORDER_MAPS.end()) {
-<<<<<<< HEAD
     _REORDER_MAPS[name] = std::vector<std::size_t>(total_dim);
-    _generate_binary_reordering_map(map_old_to_new_idxpos,
-                                    _REORDER_MAPS.at(name));
-=======
-    _REORDER_MAPS[name] = std::vector<int>(total_dim);
     try {
       _generate_binary_reordering_map(map_old_to_new_idxpos,
                                       _REORDER_MAPS.at(name));
@@ -795,7 +773,6 @@
           "Failed to call _generate_binary_reordering_map(). Error:\n\t[",
           err_msg, "]");
     }
->>>>>>> 90044d90
   }
   const std::vector<std::size_t>& map_old_to_new_position =
       _REORDER_MAPS.at(name);
