--- conflicted
+++ resolved
@@ -6,10 +6,7 @@
  * Salvatore Mandra
  * @contributors: The qFlex Developers (see CONTRIBUTORS.md)
  * @date Created: August 2018
-<<<<<<< HEAD
-=======
  * @date Modified: October 2019
->>>>>>> d3f2fd39
  *
  * @copyright: Copyright © 2019, United States Government, as represented
  * by the Administrator of the National Aeronautics and Space Administration.
