--- conflicted
+++ resolved
@@ -15,7 +15,6 @@
 
 #include "tensor.h"
 
-<<<<<<< HEAD
 #include "errors.h"
 #include "global.h"
 
@@ -24,9 +23,8 @@
 #else
 #include <cblas.h>
 #endif
-=======
+
 #include "stopwatch.h"
->>>>>>> 9726f148
 
 #ifdef _OPENMP
 #include <omp.h>
@@ -106,6 +104,39 @@
   }
 }
 
+void Tensor::_copy(const Tensor& other) {
+  if (_indices.empty()) {
+    if (_data != nullptr) throw ERROR_MSG("Potential memory leak");
+
+    _capacity = other.size();
+    _data = new s_type[_capacity];
+
+  } else {
+    // The line "set_dimensions(other.get_dimensions());" takes care of the
+    // total size of the dimensions.
+    try {
+      set_dimensions(other.get_dimensions());
+    } catch (const std::string& err_msg) {
+      throw ERROR_MSG("Failed to call set_dimensions(). Error:\n\t[", err_msg,
+                      "]");
+    }
+  }
+  try {
+    _init(other.get_indices(), other.get_dimensions());
+  } catch (const std::string& err_msg) {
+    throw ERROR_MSG("Failed to call _init(). Error:\n\t[", err_msg, "]");
+  }
+
+  if (other._data != nullptr)
+#ifdef _OPENMP
+#pragma omp parallel for schedule(static, MAX_RIGHT_DIM)
+    for (std::size_t p = 0; p < std::size(other); ++p)
+      *(_data + p) = *(other._data + p);
+#else
+    std::copy(other._data, other._data + std::size(other), _data);
+#endif
+}
+
 void Tensor::_move(Tensor&& other) {
   // Clear this tensor before moving the other
   _clear();
@@ -124,8 +155,8 @@
 
 Tensor::Tensor() {}
 
-Tensor::Tensor(std::vector<std::string> indices,
-               std::vector<std::size_t> dimensions) {
+Tensor::Tensor(const std::vector<std::string>& indices,
+               const std::vector<std::size_t>& dimensions) {
   try {
     _init(indices, dimensions);
   } catch (const std::string& err_msg) {
@@ -135,8 +166,8 @@
   _data = new s_type[_capacity];
 }
 
-Tensor::Tensor(std::vector<std::string> indices,
-               std::vector<std::size_t> dimensions,
+Tensor::Tensor(const std::vector<std::string>& indices,
+               const std::vector<std::size_t>& dimensions,
                const std::vector<s_type>& data)
     : Tensor(indices, dimensions) {
   // Check that the data has the same length as this Tensor's size().
@@ -148,75 +179,36 @@
   _capacity = this_size;
 
   // Fill in the _data.
+#ifdef _OPENMP
+#pragma omp parallel for schedule(static, MAX_RIGHT_DIM)
+  for (std::size_t i = 0; i < this_size; ++i) *(_data + i) = data[i];
+#else
   std::copy(std::begin(data), std::end(data), _data);
-}
-
-Tensor::Tensor(std::vector<std::string> indices,
-               std::vector<std::size_t> dimensions, s_type* data) {
-  if (data == nullptr) {
-    throw ERROR_MSG("Data must be non-null.");
-  }
-  try {
-    _init(indices, dimensions);
-  } catch (const std::string& err_msg) {
-    throw ERROR_MSG("Failed to call _init(). Error:\n\t[", err_msg, "]");
-  }
-  _capacity = size();
-  _data = data;
-}
-
-Tensor::Tensor(const Tensor& other)
-    : _indices{other._indices},
-      _dimensions{other._dimensions},
-      _index_to_dimension{other._index_to_dimension},
-      _capacity{other._capacity} {
-  // Allocate space
-  _data = new s_type[_capacity];
-
-  // Copy data
-  std::copy(other._data, other._data + std::size(other), _data);
-}
+#endif
+}
+
+
+Tensor::Tensor(const Tensor& other) { _copy(other); }
 
 Tensor::Tensor(Tensor&& other) { _move(std::move(other)); }
 
 Tensor::~Tensor() { _clear(); }
 
 const Tensor& Tensor::operator=(const Tensor& other) {
-  if (other._data != nullptr && this != &other) {
-    // Check indices
-    if (_indices.empty()) {
-      _capacity = other.size();
-      _data = new s_type[_capacity];
-
-    } else {
-      // The line "set_dimensions(other.get_dimensions());" takes care of the
-      // total size of the dimensions.
-      try {
-        set_dimensions(other.get_dimensions());
-      } catch (const std::string& err_msg) {
-        throw ERROR_MSG("Failed to call set_dimensions(). Error:\n\t[", err_msg,
-                        "]");
-      }
-    }
-
-    // Initialize copy
-    try {
-      _init(other.get_indices(), other.get_dimensions());
-    } catch (const std::string& err_msg) {
-      throw ERROR_MSG("Failed to call _init(). Error:\n\t[", err_msg, "]");
-    }
-
-    // Copy memory
-    std::copy(other.data(), other.data() + std::size(other), _data);
-  }
+  if (other._data != nullptr && this != &other)
+    _copy(other);
+  else
+    throw ERROR_MSG("Cannot copy tensor.");
 
   return *this;
 }
 
 const Tensor& Tensor::operator=(Tensor&& other) {
-  if (other._data != nullptr && this != &other) {
+  if (other._data != nullptr && this != &other)
     _move(std::move(other));
-  }
+  else
+    throw ERROR_MSG("Cannot move tensor.");
+
   return *this;
 }
 
@@ -313,9 +305,14 @@
   s_type* projection_data = projection_tensor.data();
   std::size_t projection_size = projection_tensor.size();
   std::size_t projection_begin = projection_size * index_value;
+#ifdef _OPENMP
 #pragma omp parallel for schedule(static, MAX_RIGHT_DIM)
   for (std::size_t p = 0; p < projection_size; ++p)
     *(projection_data + p) = *(_data + projection_begin + p);
+#else
+  std::copy(_data + projection_begin,
+            _data + projection_begin + projection_size, projection_data);
+#endif
 }
 
 void Tensor::rename_index(std::string old_name, std::string new_name) {
@@ -422,9 +419,13 @@
 
 // Start moving data around.
 // First copy all data into scratch.
+#ifdef _OPENMP
 #pragma omp parallel for schedule(static, MAX_RIGHT_DIM)
   for (std::size_t p = 0; p < total_dim; ++p)
     *(scratch_copy + p) = *(_data + p);
+#else
+  std::copy(_data, _data + total_dim, scratch_copy);
+#endif
 
   // No combined efficient mapping from old to new positions with actual
   // copies in memory, all in small cache friendly (for old data, not new,
@@ -766,9 +767,6 @@
     s_type* temp_data = new s_type[dim_right];
 #pragma omp for schedule(static)
     for (std::size_t pl = 0; pl < dim_left; ++pl) {
-#ifdef _OPENMP
-      std::size_t current_thread = omp_get_thread_num();
-#endif
       std::size_t offset = pl * dim_right;
       for (std::size_t pr = 0; pr < dim_right; ++pr)
         *(temp_data + pr) = *(_data + offset + pr);
@@ -837,10 +835,14 @@
   std::size_t dim_right = tensor_dim / dim_left;  // Remember, it's all powers
                                                   // of 2, so OK.
 // Copy.
+#ifdef _OPENMP
 #pragma omp parallel for schedule(static, MAX_RIGHT_DIM)
   for (std::size_t p = 0; p < tensor_dim; ++p) {
     *(scratch_copy + p) = *(_data + p);
   }
+#else
+  std::copy(_data, _data + tensor_dim, scratch_copy);
+#endif
 // Move back.
 #pragma omp parallel
   {
@@ -848,9 +850,14 @@
     for (std::size_t pl = 0; pl < dim_left; ++pl) {
       std::size_t old_offset = pl * dim_right;
       std::size_t new_offset = map_old_to_new_position[pl] * dim_right;
+#ifdef _OPENMP
       for (std::size_t pr = 0; pr < dim_right; ++pr) {
         *(_data + new_offset + pr) = *(scratch_copy + old_offset + pr);
       }
+#else
+      std::copy(scratch_copy + old_offset,
+                scratch_copy + old_offset + dim_right, _data + new_offset);
+#endif
     }
   }
   scratch_copy = nullptr;
