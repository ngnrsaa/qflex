--- conflicted
+++ resolved
@@ -258,16 +258,7 @@
 // External methods
 
 bool ordering_data_to_contraction_ordering(
-<<<<<<< HEAD
-    std::istream* ordering_data, const int I, const int J,
-    const std::optional<std::vector<std::vector<int>>>& off,
-    std::list<ContractionOperation>* ordering) {
-  if (ordering_data == nullptr) {
-    throw ERROR_MSG("Ordering data stream must be non-null.");
-  }
-=======
     const QflexInput& input, std::list<ContractionOperation>* ordering) {
->>>>>>> 704d55ec
   if (ordering == nullptr) {
     throw ERROR_MSG("Ordering must be non-null.");
   }
@@ -456,21 +447,9 @@
     switch (op.op_type) {
       case ContractionOperation::EXPAND: {
         if (patches[op.expand.id].is_used)
-<<<<<<< HEAD
           error_msg = concat(error_msg, "\nTensor at (", op.expand.tensor[0], ",", op.expand.tensor[1], ") is added to non-empty patch '", op.expand.id.c_str(), "' after a cut.");
         if (patches[op.expand.id].is_merged) 
           error_msg = concat(error_msg, "\nTensor at (", op.expand.tensor[0], ",", op.expand.tensor[1], ") is added to non-empty patch '", op.expand.id.c_str(), "' after a cut.");
-=======
-          error_msg =
-              concat(error_msg, "\nTensor at (", op.expand.tensor[0], ",",
-                     op.expand.tensor[1], ") is added to non-empty patch ",
-                     op.expand.id.c_str(), " after a cut.");
-        if (patches[op.expand.id].is_merged)
-          error_msg =
-              concat(error_msg, "\nTensor at (", op.expand.tensor[0], ",",
-                     op.expand.tensor[1], ") is added to non-empty patch ",
-                     op.expand.id.c_str(), " after a cut.");
->>>>>>> 704d55ec
 
         char tensor_name[20];
         snprintf(tensor_name, sizeof(tensor_name), "(%d,%d)",
@@ -498,22 +477,11 @@
         continue;
       }
       case ContractionOperation::MERGE: {
-<<<<<<< HEAD
         if (patches[op.merge.source_id].is_merged) 
           error_msg = concat(error_msg, "\nPatch '", op.merge.source_id.c_str(),"' is merged multiple times.");
 
         if (patches[op.merge.target_id].is_used) 
           error_msg = concat(error_msg, "\nPatch '", op.merge.source_id.c_str(),"' is merged into non-empty patch '", op.merge.target_id.c_str(), "' after a cut.");
-=======
-        if (patches[op.merge.source_id].is_merged)
-          error_msg = concat(error_msg, "\nPatch ", op.merge.source_id.c_str(),
-                             " is merged multiple times.");
-
-        if (patches[op.merge.target_id].is_used)
-          error_msg = concat(error_msg, "\nPatch ", op.merge.source_id.c_str(),
-                             " is merged into non-empty patch ",
-                             op.merge.target_id.c_str(), " after a cut.");
->>>>>>> 704d55ec
 
         patches[op.merge.source_id].is_merged = true;
         patches[op.merge.target_id].is_active = true;
