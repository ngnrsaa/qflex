#include "contraction_utils.h"

#include <algorithm>
#include <fstream>
#include <iostream>
#include <regex>
#include <sstream>
#include <unordered_set>

#include "errors.h"

namespace qflex {

namespace {

// Convert 'memory' bytes into a more readable string.
std::string readable_memory_string(double memory) {
  std::string suffix[] = {" B", " kB", " MB", " GB"};
  std::size_t scale = 0;
  double size_prefix = memory;
  while (size_prefix >= (1 << 10)) {
    ++scale;
    size_prefix /= (1 << 10);
  }
  return concat(size_prefix, suffix[scale]);
}

}  // namespace

// ContractionData methods

ContractionData ContractionData::Initialize(
    const std::list<ContractionOperation>& ordering,
    std::vector<std::vector<Tensor>>* tensor_grid,
    std::vector<std::complex<double>>* amplitudes) {
  if (tensor_grid == nullptr) {
    throw ERROR_MSG("Tensor grid must be non-null.");
  }
  if (amplitudes == nullptr) {
    throw ERROR_MSG("Amplitude return vector must be non-null.");
  }
  ContractionData data;
  data.tensor_grid_ = tensor_grid;
  data.amplitudes_ = amplitudes;

  // Maximum bond dimension in the tensor grid.
  int bond_dim = 0;

  // Indices of tensor_grid elements during the contraction.
  std::vector<std::vector<std::vector<std::string>>> grid_indices(
      tensor_grid->size());
  for (int i = 0; i < tensor_grid->size(); ++i) {
    grid_indices[i] =
        std::vector<std::vector<std::string>>((*tensor_grid)[i].size());
    for (int j = 0; j < (*tensor_grid)[i].size(); ++j) {
      grid_indices[i][j] = (*tensor_grid)[i][j].get_indices();
      for (const int dim : (*tensor_grid)[i][j].get_dimensions()) {
        bond_dim = std::max(bond_dim, dim);
      }
    }
  }

  // Indices of each patch.
  std::unordered_map<std::string, std::vector<std::string>> patch_indices;
  // Rank of cut-copy tensors.
  std::unordered_map<std::string, int> cut_copy_rank;

  for (const auto& op : ordering) {
    switch (op.op_type) {
      case ContractionOperation::EXPAND: {
        const auto& indices_a = patch_indices[op.expand.id];
        const auto& indices_b =
            grid_indices[op.expand.tensor[0]][op.expand.tensor[1]];
        patch_indices[op.expand.id] =
            _vector_subtraction(_vector_union(indices_a, indices_b),
                                _vector_intersection(indices_a, indices_b));
        if (data.patch_rank_[op.expand.id] <
            patch_indices[op.expand.id].size()) {
          data.patch_rank_[op.expand.id] = patch_indices[op.expand.id].size();
        }
        break;
      }
      case ContractionOperation::CUT: {
        try {
          const std::string cut_index = index_name(op.cut.tensors);
          // If no error is caught, cut_index will be initialized.
          int side = 0;
          for (auto& tensor : op.cut.tensors) {
            auto& indices = grid_indices[tensor[0]][tensor[1]];
            const std::string copy_name = cut_copy_name(op.cut.tensors, side);
            cut_copy_rank[copy_name] = indices.size();
            ++side;
            indices = _vector_subtraction(indices, {cut_index});
          }
        } catch (const std::string& err_msg) {
          throw ERROR_MSG("Failed during CUT. Error:\n\t[", err_msg, "]");
        }
        break;
      }
      case ContractionOperation::MERGE: {
        const auto& indices_a = patch_indices[op.merge.target_id];
        const auto& indices_b = patch_indices[op.merge.source_id];
        patch_indices[op.merge.target_id] =
            _vector_subtraction(_vector_union(indices_a, indices_b),
                                _vector_intersection(indices_a, indices_b));
        if (data.patch_rank_[op.merge.target_id] <
            patch_indices[op.merge.target_id].size()) {
          data.patch_rank_[op.merge.target_id] =
              patch_indices[op.merge.target_id].size();
        }
        break;
      }
    }
  }

  // Calculate the necessary space before actually allocating memory.

  // If the --memory flag is set properly, this should prevent OOM errors.
  std::size_t allocated_space = 0;

  // Max rank/size of all patches.
  int max_rank = 0;
  for (const auto& patch_rank_pair : data.patch_rank_) {
    max_rank = std::max(patch_rank_pair.second, max_rank);
  }
  std::size_t max_size = static_cast<std::size_t>(pow(bond_dim, max_rank));

  // General-purpose scratch space (primarily used for tensor reordering).
  allocated_space += max_size;

  // "Swap tensor" space, used to store operation results.
  for (int rank = 1; rank <= max_rank; ++rank) {
    allocated_space += static_cast<std::size_t>(pow(bond_dim, rank));
  }
  // Per-patch space, sized to match the maximum size of the patch.
  for (const auto& patch_rank_pair : data.patch_rank_) {
    allocated_space +=
        static_cast<std::size_t>(pow(bond_dim, patch_rank_pair.second));
  }
  // Extra space for storing copies made during cut operations.
  for (const auto& copy_rank_pair : cut_copy_rank) {
    allocated_space +=
        static_cast<std::size_t>(pow(bond_dim, copy_rank_pair.second));
  }

  // Prevent memory allocation from exceeding memory_limit.
  double alloc_size = allocated_space * sizeof(std::complex<double>);
  if (alloc_size > global::memory_limit) {
    throw ERROR_MSG("Required space (", readable_memory_string(alloc_size),
                    ") exceeds memory limit (",
                    readable_memory_string(global::memory_limit),
                    "). Cancelling simulation.");
  }

  // Log how much space will be allocated for this operation. This includes all
  // tensors allocated during contraction; total memory usage should not vary
  // significantly from this value.
  if (global::verbose > 0) {
    int old_precision = std::cerr.precision(6);
    std::cerr << "Allocating " << readable_memory_string(alloc_size)
              << " for this simulation." << std::endl;
    std::cerr.precision(old_precision);
  }

  // Actually allocate the required space.

  // General-purpose scratch space (primarily used for tensor reordering).
  try {
    data.scratch_.push_back(Tensor({""}, {max_size}));
  } catch (const std::string& err_msg) {
    throw ERROR_MSG("Failed to call Tensor(). Error:\n\t[", err_msg, "]");
  }
  data.scratch_map_[kGeneralSpace] = 0;

  // "Swap tensor" space, used to store operation results.
  for (int rank = 1; rank <= max_rank; ++rank) {
    const std::size_t size = static_cast<std::size_t>(pow(bond_dim, rank));
    try {
      data.scratch_.push_back(Tensor({""}, {size}));
    } catch (const std::string& err_msg) {
      throw ERROR_MSG("Failed to call Tensor(). Error:\n\t[", err_msg, "]");
    }
    data.scratch_map_[result_space(rank)] = rank;
  }

  // Per-patch space, sized to match the maximum size of the patch.
  int patch_pos = data.scratch_map_.size();
  for (const auto& patch_rank_pair : data.patch_rank_) {
    const std::size_t size =
        static_cast<std::size_t>(pow(bond_dim, patch_rank_pair.second));
    try {
      data.scratch_.push_back(Tensor({""}, {size}));
    } catch (const std::string& err_msg) {
      throw ERROR_MSG("Failed to call Tensor(). Error:\n\t[", err_msg, "]");
    }
    data.scratch_map_[patch_rank_pair.first] = patch_pos++;
  }

  // Extra space for storing copies made during cut operations.
  // TODO(martinop): minor optimizations possible: When consecutive cuts apply
  // to the same grid tensor, only one copy needs to be stored.
  int cut_copy_pos = data.scratch_map_.size();
  for (const auto& copy_rank_pair : cut_copy_rank) {
    const std::size_t size =
        static_cast<std::size_t>(pow(bond_dim, copy_rank_pair.second));
    try {
      data.scratch_.push_back(Tensor({""}, {size}));
    } catch (const std::string& err_msg) {
      throw ERROR_MSG("Failed to call Tensor(). Error:\n\t[", err_msg, "]");
    }
    data.scratch_map_[copy_rank_pair.first] = patch_pos++;
  }

  return data;
}

void ContractionData::ContractGrid(
    std::list<ContractionOperation> ordering, int output_index,
    std::unordered_map<std::string, bool> active_patches) {
  Tensor* output;
  while (!ordering.empty()) {
    const ContractionOperation op = ordering.front();
    ordering.pop_front();
    switch (op.op_type) {
      case ContractionOperation::EXPAND: {
        // Multiply by the new tensor and store result in scratch.
        Tensor& next =
            (*tensor_grid_)[op.expand.tensor[0]][op.expand.tensor[1]];
        if (!active_patches[op.expand.id]) {
          // First tensor in patch.
          get_scratch(op.expand.id) = next;
          active_patches[op.expand.id] = true;
          continue;
        }
        Tensor& prev = get_scratch(op.expand.id);
        std::string result_id = result_space(patch_rank_[op.expand.id]);
        Tensor& result = get_scratch(result_id);
        try {
          multiply(prev, next, result, get_scratch(kGeneralSpace).data());
        } catch (const std::string& err_msg) {
          throw ERROR_MSG("Failed to call multiply(). Error:\n\t[", err_msg,
                          "]");
        }
        if (ordering.empty()) {
          output = &result;
          continue;
        }
        int temp = scratch_map_[op.expand.id];
        scratch_map_[op.expand.id] = scratch_map_[result_id];
        scratch_map_[result_id] = temp;
        continue;
      }
      case ContractionOperation::CUT: {
        const std::string index = index_name(op.cut.tensors);
        // If no error is caught, index will be initialized.
        Tensor& tensor_a =
            (*tensor_grid_)[op.cut.tensors[0][0]][op.cut.tensors[0][1]];
        Tensor& copy_a =
            get_scratch(cut_copy_name(op.cut.tensors, /*side = */ 0));
        copy_a = tensor_a;
        // List of values to evaluate on the cut.
        std::vector<int> values = op.cut.values;
        if (values.empty()) {
          int num_values = tensor_a.get_index_to_dimension().at(index);
          for (int i = 0; i < num_values; ++i) {
            values.push_back(i);
          }
        }
        if (op.cut.tensors.size() > 1) {
          // This is a normal cut; each value adds to the same amplitude.
          Tensor& tensor_b =
              (*tensor_grid_)[op.cut.tensors[1][0]][op.cut.tensors[1][1]];
          Tensor& copy_b =
              get_scratch(cut_copy_name(op.cut.tensors, /*side = */ 1));
          copy_b = tensor_b;
          for (int val : values) {
            try {
              copy_a.project(index, val, tensor_a);
            } catch (const std::string& err_msg) {
              throw ERROR_MSG("Failed to call project(). Error:\n\t[", err_msg,
                              "]");
            }
            try {
              copy_b.project(index, val, tensor_b);
            } catch (const std::string& err_msg) {
              throw ERROR_MSG("Failed to call project(). Error:\n\t[", err_msg,
                              "]");
            }
            ContractGrid(ordering, output_index, active_patches);
          }
          tensor_a = copy_a;
          tensor_b = copy_b;
        } else {
          // This is a terminal cut; each value adds to a different amplitude.
          output_index *= values.size();
          for (int val : values) {
            try {
              copy_a.project(index, val, tensor_a);
            } catch (const std::string& err_msg) {
              throw ERROR_MSG("Failed to call project(). Error:\n\t[", err_msg,
                              "]");
            }
            ContractGrid(ordering, output_index, active_patches);
            output_index++;
          }
          tensor_a = copy_a;
        }
        return;  // Post-cut contraction is handled recursively.
      }
      case ContractionOperation::MERGE: {
        // Multiply two existing tensors and store result in scratch.
        Tensor& patch_1 = get_scratch(op.merge.source_id);
        Tensor& patch_2 = get_scratch(op.merge.target_id);
        if (!active_patches[op.merge.target_id]) {
          // Copy the old patch into the new space.
          patch_2 = patch_1;
          active_patches[op.merge.target_id] = true;
          continue;
        }
        std::string result_id = result_space(patch_rank_[op.merge.target_id]);
        Tensor& result = get_scratch(result_id);
        try {
          multiply(patch_1, patch_2, result, get_scratch(kGeneralSpace).data());
        } catch (const std::string& err_msg) {
          throw ERROR_MSG("Failed to call multiply(). Error:\n\t[", err_msg,
                          "]");
        }
        if (ordering.empty()) {
          output = &result;
          continue;
        }
        int temp = scratch_map_[op.merge.target_id];
        scratch_map_[op.merge.target_id] = scratch_map_[result_id];
        scratch_map_[result_id] = temp;
        continue;
      }
    }
  }
  // Check for an output of size larger than 1
  if (output->size() != 1) {
    throw ERROR_MSG("Contraction did not complete; final tensor is: ",
                    output->tensor_to_string());
  }
  (*amplitudes_)[output_index] += (*output->data());
  return;
}

// External methods

bool ordering_data_to_contraction_ordering(
    const QflexInput& input, std::list<ContractionOperation>* ordering) {
  if (ordering == nullptr) {
    throw ERROR_MSG("Ordering must be non-null.");
  }
  static const std::regex cut_value_regex("\\([0-9,]*\\)");
  std::string line;
  std::string error_msg;
  std::string operation;
  // Read one line at a time from the ordering, skipping comments.
  for (const auto& line : input.ordering.instructions) {
    if (line.empty() || line[0] == '#') continue;
    std::stringstream ss(line);
    // The first element is the operation (expand, cut, or merge).
    ss >> operation;
    if (operation == "expand") {
      std::string patch;
      int index;
      ss >> patch;
      ss >> index;
      if (index < 0) {
        error_msg = "Index cannot be negative.";
        break;
      }
      if (index >= input.grid.I * input.grid.J) {
        error_msg = "Index must be within grid boundaries.";
        break;
      }
      std::vector<int> position = get_qubit_coords(index, input.grid.J);
      if (find_grid_coord_in_list(input.grid.qubits_off, position[0],
                                  position[1])) {
        error_msg = "Index must specify an active qubit.";
        break;
      }
      ordering->emplace_back(ExpandPatch(patch, position));
    } else if (operation == "cut") {
      std::vector<int> values;
      std::string values_str;
      std::smatch match;
      ss >> values_str;
      if (!std::regex_match(values_str, match, cut_value_regex)) {
        error_msg = "Cut values must be comma-separated ints, e.g. (0,1,3).";
        break;
      }
      values_str = values_str.substr(1, values_str.size() - 2);
      if (!values_str.empty()) {
        std::string val;
        auto start = 0;
        auto end = values_str.find(',');
        while (end != std::string::npos) {
          values.push_back(atoi(values_str.substr(start, end).c_str()));
          start = end + 1;
          end = values_str.find(',', start);
        }
        values.push_back(atoi(values_str.substr(start, end).c_str()));
      }
      int index_1, index_2;
      ss >> index_1;
      if (index_1 < 0) {
        error_msg = "Index 1 cannot be negative.";
        break;
      }
      if (index_1 >= input.grid.I * input.grid.J) {
        error_msg = "Index 1 must be within grid boundaries.";
        break;
      }
      std::vector<int> position_1 = get_qubit_coords(index_1, input.grid.J);
      if (find_grid_coord_in_list(input.grid.qubits_off, position_1[0],
                                  position_1[1])) {
        error_msg = "Index 1 must specify an active qubit.";
        break;
      }
      if (ss.eof()) {
        ordering->emplace_back(CutIndex({position_1}, values));
      } else {
        ss >> index_2;
        if (index_2 < 0) {
          error_msg = "Index 2 cannot be negative";
          break;
        }
        if (index_2 >= input.grid.I * input.grid.J) {
          error_msg = "Index 2 must be within grid boundaries.";
          break;
        }
        std::vector<int> position_2 = get_qubit_coords(index_2, input.grid.J);
        if (find_grid_coord_in_list(input.grid.qubits_off, position_2[0],
                                    position_2[1])) {
          error_msg = "Index 2 must specify an active qubit.";
          break;
        }
        // If indices are listed in reverse order, swap them to prevent issues
        // in tensor contraction.
        if (index_1 < index_2) {
          ordering->emplace_back(CutIndex({position_1, position_2}, values));
        } else {
          ordering->emplace_back(CutIndex({position_2, position_1}, values));
        }
      }
    } else if (operation == "merge") {
      std::string patch_1, patch_2;
      ss >> patch_1;
      ss >> patch_2;
      ordering->emplace_back(MergePatches(patch_1, patch_2));
    } else {
      error_msg = "Received an invalid operation in config.";
      break;
    }
  }

  if (!error_msg.empty()) {
    std::cerr << "Parsing failed on line: \"" << line
              << "\" with error: " << error_msg << std::endl;
    // throw ERROR_MSG("Parsing failed on line: '", line, "' with error: ",
    // error_msg);
    return false;
  }

  // Ensure ordering generated is valid
<<<<<<< HEAD
  if (auto [valid, error_msg] = IsOrderingValid(*ordering); not valid) {
    throw ERROR_MSG(error_msg);
=======
  try {
    ValidateOrdering(*ordering);
  } catch (...) {
    std::rethrow_exception(std::current_exception());
>>>>>>> 04c90769
  }

  return true;
}

std::string index_name(const std::vector<int>& p1, const std::vector<int>& p2) {
  char buffer[64];
  if (p1.size() == 2 && p2.size() == 2) {
    // Two-qubit contraction.
    int len = snprintf(buffer, sizeof(buffer), "(%d,%d),(%d,%d)", p1[0], p1[1],
                       p2[0], p2[1]);
    return std::string(buffer, len);
  }
  if (p1.size() == 3 && p2.size() == 3) {
    // Single-qubit contraction, or virtual index.
    int len = snprintf(buffer, sizeof(buffer), "(%d,%d,%d),(%d,%d,%d)", p1[0],
                       p1[1], p1[2], p2[0], p2[1], p2[2]);
    return std::string(buffer, len);
  }
  // Final qubit output value assignment.
  if (p1.size() == 2 && p2.empty()) {
    int len = snprintf(buffer, sizeof(buffer), "(%d,%d),(o)", p1[0], p1[1]);
    return std::string(buffer, len);
  }
  std::stringstream ss;
  ss << "Failed to construct tensor name with the following vectors: p1 = [";
  for (const auto& p : p1) ss << std::to_string(p) << ',';
  ss << "] and p2 = [";
  for (const auto& p : p2) ss << std::to_string(p) << ',';
  ss << "].";
  throw ERROR_MSG(ss.str());
}

std::string index_name(const std::vector<std::vector<int>>& tensors) {
  if (tensors.size() == 2) {
    try {
      return index_name(tensors.at(0), tensors.at(1));
    } catch (const std::string& err_msg) {
      throw ERROR_MSG("Failed to call index_name(). Error:\n\t[", err_msg, "]");
    }
  }
  if (tensors.size() == 1) {
    try {
      return index_name(tensors.at(0), {});
    } catch (const std::string& err_msg) {
      throw ERROR_MSG("Failed to call index_name(). Error:\n\t[", err_msg, "]");
    }
  }
  throw ERROR_MSG("Failed to construct tensor name with input tensors size: ",
                  tensors.size(), ".");
}

std::vector<int> get_qubit_coords(int q, int J) {
  int i = q / J;
  return std::vector<int>({i, q - i * J});
}

bool find_grid_coord_in_list(
    const std::optional<std::vector<std::vector<int>>>& coord_list, const int i,
    const int j) {
  return coord_list.has_value() &&
         find(coord_list.value().begin(), coord_list.value().end(),
              std::vector<int>({i, j})) != coord_list.value().end();
}

<<<<<<< HEAD
std::pair<bool, std::string> IsOrderingValid(
    const std::list<ContractionOperation>& ordering) {
=======
void ValidateOrdering(const std::list<ContractionOperation>& ordering) {
>>>>>>> 04c90769
  struct PatchState {
    // This patch has expanded, but no cuts have happened since then.
    bool is_active = false;
    // This patch has expanded and at least one cut happened since then.
    bool is_used = false;
    // This patch has been merged into another patch.
    bool is_merged = false;
  };
  std::unordered_map<std::string, PatchState> patches;
  std::unordered_set<std::string> cut_indices;
  std::unordered_set<std::string> used_tensors;
  std::string error_msg;
  for (const auto& op : ordering) {
    switch (op.op_type) {
      case ContractionOperation::EXPAND: {
        if (patches[op.expand.id].is_used)
          error_msg =
              concat(error_msg, "\nTensor at (", op.expand.tensor[0], ",",
                     op.expand.tensor[1], ") is added to non-empty patch ",
                     op.expand.id.c_str(), " after a cut.");
        if (patches[op.expand.id].is_merged)
          error_msg =
              concat(error_msg, "\nTensor at (", op.expand.tensor[0], ",",
                     op.expand.tensor[1], ") is added to non-empty patch ",
                     op.expand.id.c_str(), " after a cut.");

        char tensor_name[20];
        snprintf(tensor_name, sizeof(tensor_name), "(%d,%d)",
                 op.expand.tensor[0], op.expand.tensor[1]);
        if (used_tensors.find(tensor_name) != used_tensors.end())
          error_msg = concat(error_msg, "\nTensor ", tensor_name,
                             " is contracted multiple times.");

        used_tensors.insert(tensor_name);
        patches[op.expand.id].is_active = true;
        continue;
      }
      case ContractionOperation::CUT: {
        try {
          for (auto& patch_pair : patches) {
            if (patch_pair.second.is_active) {
              patch_pair.second.is_used = true;
            }
          }
          const std::string index = index_name(op.cut.tensors);
          // If no error is caught, index will be initialized.
          if (cut_indices.find(index) != cut_indices.end())
            error_msg = concat(error_msg, "\nIndex ", index.c_str(),
                               " is cut multiple times.");

          cut_indices.insert(index);
        } catch (const std::string& err_msg) {
          throw ERROR_MSG("Failed to during CUT. Error:\n\t[", err_msg, "]");
        }
        continue;
      }
      case ContractionOperation::MERGE: {
        if (patches[op.merge.source_id].is_merged)
          error_msg = concat(error_msg, "\nPatch ", op.merge.source_id.c_str(),
                             " is merged multiple times.");

        if (patches[op.merge.target_id].is_used)
          error_msg = concat(error_msg, "\nPatch ", op.merge.source_id.c_str(),
                             " is merged into non-empty patch ",
                             op.merge.target_id.c_str(), " after a cut.");

        patches[op.merge.source_id].is_merged = true;
        patches[op.merge.target_id].is_active = true;
        continue;
      }
    }
  }

<<<<<<< HEAD
  return {std::empty(error_msg), error_msg};
=======
  if (not std::empty(error_msg)) throw error_msg;
>>>>>>> 04c90769
}

void ContractGrid(const std::list<ContractionOperation>& ordering,
                  std::vector<std::vector<Tensor>>* tensor_grid,
                  std::vector<std::complex<double>>* amplitudes) {
  if (tensor_grid == nullptr) {
    throw ERROR_MSG("Tensor grid must be non-null.");
  }
  if (amplitudes == nullptr) {
    throw ERROR_MSG("Amplitude return vector must be non-null.");
  }

  // Populate ContractionData and perform grid contraction.
  ContractionData data;
  try {
    data = ContractionData::Initialize(ordering, tensor_grid, amplitudes);
  } catch (const std::string& err_msg) {
    throw ERROR_MSG("Failed to call Initialize(). Error:\n\t[", err_msg, "]");
  }
  // If no error is caught, data will be initialized.
  std::unordered_map<std::string, bool> active_patches;
  for (const auto& patch : data.scratch_list()) {
    active_patches[patch] = false;
  }
  try {
    data.ContractGrid(ordering, /*output_index = */ 0, active_patches);
  } catch (const std::string& err_msg) {
    throw ERROR_MSG("Failed to call ContractGrid(). Error:\n\t[", err_msg, "]");
  }
}

}  // namespace qflex<|MERGE_RESOLUTION|>--- conflicted
+++ resolved
@@ -465,15 +465,10 @@
   }
 
   // Ensure ordering generated is valid
-<<<<<<< HEAD
-  if (auto [valid, error_msg] = IsOrderingValid(*ordering); not valid) {
-    throw ERROR_MSG(error_msg);
-=======
   try {
     ValidateOrdering(*ordering);
   } catch (...) {
     std::rethrow_exception(std::current_exception());
->>>>>>> 04c90769
   }
 
   return true;
@@ -539,12 +534,7 @@
               std::vector<int>({i, j})) != coord_list.value().end();
 }
 
-<<<<<<< HEAD
-std::pair<bool, std::string> IsOrderingValid(
-    const std::list<ContractionOperation>& ordering) {
-=======
 void ValidateOrdering(const std::list<ContractionOperation>& ordering) {
->>>>>>> 04c90769
   struct PatchState {
     // This patch has expanded, but no cuts have happened since then.
     bool is_active = false;
@@ -618,11 +608,7 @@
     }
   }
 
-<<<<<<< HEAD
-  return {std::empty(error_msg), error_msg};
-=======
   if (not std::empty(error_msg)) throw error_msg;
->>>>>>> 04c90769
 }
 
 void ContractGrid(const std::list<ContractionOperation>& ordering,
