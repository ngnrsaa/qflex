#include "contraction_utils.h"

#include <algorithm>
#include <fstream>
#include <iostream>
#include <regex>
#include <sstream>
#include <unordered_set>

#include "errors.h"

namespace qflex {

namespace {

// Convert 'memory' bytes into a more readable string.
std::string readable_memory_string(double memory) {
  std::string suffix[] = {" B", " kB", " MB", " GB"};
  std::size_t scale = 0;
  double size_prefix = memory;
  while (size_prefix >= (1 << 10)) {
    ++scale;
    size_prefix /= (1 << 10);
  }
  return concat(size_prefix, suffix[scale]);
}

}  // namespace

// ContractionData methods

ContractionData ContractionData::Initialize(
    const std::list<ContractionOperation>& ordering,
    std::vector<std::vector<Tensor>>* tensor_grid,
    std::vector<std::complex<double>>* amplitudes) {
  if (tensor_grid == nullptr) {
    throw ERROR_MSG("Tensor grid must be non-null.");
  }
  if (amplitudes == nullptr) {
    throw ERROR_MSG("Amplitude return vector must be non-null.");
  }
  ContractionData data;
  data.tensor_grid_ = tensor_grid;
  data.amplitudes_ = amplitudes;

<<<<<<< HEAD
  // Map of index name to dimenion for all indices of all tensors  in the
  // network.
  std::unordered_map<std::string, std::size_t> index_dimension;
=======
  // Maximum bond dimension in the tensor grid.
  std::size_t bond_dim = 0;
>>>>>>> 48a589c0

  // Indices of tensor_grid elements during the contraction.
  std::vector<std::vector<std::vector<std::string>>> grid_indices(
      tensor_grid->size());
  for (std::size_t i = 0; i < tensor_grid->size(); ++i) {
    grid_indices[i] =
        std::vector<std::vector<std::string>>((*tensor_grid)[i].size());
    for (std::size_t j = 0; j < (*tensor_grid)[i].size(); ++j) {
      grid_indices[i][j] = (*tensor_grid)[i][j].get_indices();
<<<<<<< HEAD
      for (const std::string index : (*tensor_grid)[i][j].get_indices()) {
        index_dimension[index] =
            (*tensor_grid)[i][j].get_index_to_dimension().at(index);
=======
      for (const std::size_t dim : (*tensor_grid)[i][j].get_dimensions()) {
        bond_dim = std::max(bond_dim, dim);
>>>>>>> 48a589c0
      }
    }
  }

  // Indices of each patch.
  std::unordered_map<std::string, std::vector<std::string>> patch_indices;
<<<<<<< HEAD
  // Size of each patch.
  std::unordered_map<std::string, std::size_t> patch_size;
  // Size of cut-copy tensors.
  std::unordered_map<std::string, std::size_t> cut_copy_size;
=======
  // Rank of cut-copy tensors.
  std::unordered_map<std::string, std::size_t> cut_copy_rank;
>>>>>>> 48a589c0

  for (const auto& op : ordering) {
    switch (op.op_type) {
      case ContractionOperation::EXPAND: {
        const auto& indices_a = patch_indices[op.expand.id];
        const auto& indices_b =
            grid_indices[op.expand.tensor[0]][op.expand.tensor[1]];
        patch_indices[op.expand.id] =
            _vector_subtraction(_vector_union(indices_a, indices_b),
                                _vector_intersection(indices_a, indices_b));
        std::size_t new_size(1);
        for (auto index : patch_indices[op.expand.id]) {
          new_size *= index_dimension.at(index);
        }
        patch_size[op.expand.id] = new_size;
        if (data.patch_max_size_[op.expand.id] < patch_size[op.expand.id]) {
          data.patch_max_size_[op.expand.id] = patch_size[op.expand.id];
        }
        break;
      }
      case ContractionOperation::CUT: {
<<<<<<< HEAD
        const std::string cut_index = index_name(op.cut.tensors);
        int side = 0;
        for (auto& tensor : op.cut.tensors) {
          auto& indices = grid_indices[tensor[0]][tensor[1]];
          const std::string copy_name = cut_copy_name(op.cut.tensors, side);
          ++side;
          // Update indices so it keeps track of cuts so that tensor sizes and
          // ranks are not overestimated.
          indices = _vector_subtraction(indices, {cut_index});
          std::size_t new_size(1);
          for (auto index : indices) {
            new_size *= index_dimension.at(index);
          }
          // TODO(benjaminvillalonga): reduce size of copy, since it loses
          // an index. This has implications in ContractGrid() below.
          cut_copy_size[copy_name] = new_size * index_dimension.at(cut_index);
=======
        try {
          const std::string cut_index = index_name(op.cut.tensors);
          // If no error is caught, cut_index will be initialized.
          int side = 0;
          for (auto& tensor : op.cut.tensors) {
            auto& indices = grid_indices[tensor[0]][tensor[1]];
            const std::string copy_name = cut_copy_name(op.cut.tensors, side);
            cut_copy_rank[copy_name] = indices.size();
            ++side;
            indices = _vector_subtraction(indices, {cut_index});
          }
        } catch (const std::string& err_msg) {
          throw ERROR_MSG("Failed during CUT. Error:\n\t[", err_msg, "]");
>>>>>>> 48a589c0
        }
        break;
      }
      case ContractionOperation::MERGE: {
        const auto& indices_a = patch_indices[op.merge.target_id];
        const auto& indices_b = patch_indices[op.merge.source_id];
        patch_indices[op.merge.target_id] =
            _vector_subtraction(_vector_union(indices_a, indices_b),
                                _vector_intersection(indices_a, indices_b));
        std::size_t new_size(1);
        for (auto index : patch_indices[op.merge.target_id]) {
          new_size *= index_dimension.at(index);
        }
        patch_size[op.merge.target_id] = new_size;
        if (data.patch_max_size_[op.merge.target_id] <
            patch_size[op.merge.target_id]) {
          data.patch_max_size_[op.merge.target_id] =
              patch_size[op.merge.target_id];
        }
        break;
      }
    }
  }


  // NEW
  std::cout << "\n\nResulting sizes:\n";
  for (const auto& patch_max_size_pair : data.patch_max_size_) {
    std::cout << patch_max_size_pair.first << " "
        << patch_max_size_pair.second << std::endl;
  }
  // NEW UP TO HERE


  // Calculate the necessary space before actually allocating memory.

  // If the --memory flag is set properly, this should prevent OOM errors.
  std::size_t allocated_space = 0;

<<<<<<< HEAD
  // Max size of a tensor (or patches) along the contraction.
  std::size_t max_size = 0;
  for (const auto& patch_max_size_pair : data.patch_max_size_) {
    max_size = std::max(patch_max_size_pair.second, max_size);
=======
  // Max rank/size of all patches.
  std::size_t max_rank = 0;
  for (const auto& patch_rank_pair : data.patch_rank_) {
    max_rank = std::max(patch_rank_pair.second, max_rank);
>>>>>>> 48a589c0
  }

  // General-purpose scratch space (primarily used for tensor reordering).
  allocated_space += max_size;

  // "Swap tensor" space, used to store operation results.
<<<<<<< HEAD
  {
    // TODO(benjaminvillalonga): allocate only unique sizes and not all sizes
    // between 2 and max_size.
    std::size_t swap_size = max_size;
    while (swap_size > 0) {
      allocated_space += swap_size;
      swap_size /= 2;
    }
=======
  for (std::size_t rank = 1; rank <= max_rank; ++rank) {
    allocated_space += static_cast<std::size_t>(pow(bond_dim, rank));
>>>>>>> 48a589c0
  }
  // Per-patch space, sized to match the maximum size of the patch.
  for (const auto& patch_max_size_pair : data.patch_max_size_) {
    allocated_space += patch_max_size_pair.second;
  }
  // Extra space for storing copies made during cut operations.
  for (const auto& cut_copy_size_pair : cut_copy_size) {
    allocated_space += cut_copy_size_pair.second;
  }

  // Prevent memory allocation from exceeding memory_limit.
  double alloc_size = allocated_space * sizeof(std::complex<double>);
  if (alloc_size > global::memory_limit) {
    throw ERROR_MSG("Required space (", readable_memory_string(alloc_size),
                    ") exceeds memory limit (",
                    readable_memory_string(global::memory_limit),
                    "). Cancelling simulation.");
  }

  // Log how much space will be allocated for this operation. This includes all
  // tensors allocated during contraction; total memory usage should not vary
  // significantly from this value.
  if (global::verbose > 0) {
    std::size_t old_precision = std::cerr.precision(6);
    std::cerr << "Allocating " << readable_memory_string(alloc_size)
              << " for this simulation." << std::endl;
    std::cerr.precision(old_precision);
  }

  // Actually allocate the required space.

  // General-purpose scratch space (primarily used for tensor reordering).
  try {
    data.scratch_.push_back(Tensor({""}, {max_size}));
  } catch (const std::string& err_msg) {
    throw ERROR_MSG("Failed to call Tensor(). Error:\n\t[", err_msg, "]");
  }
  data.scratch_map_[kGeneralSpace] = 0;
  // "Swap tensor" space, used to store operation results.
<<<<<<< HEAD
  {
    int patch_pos = 1;
    std::size_t swap_size = max_size;
    // TODO(benjaminvillalonga): allocate only unique sizes and not all sizes
    // between 2 and max_size.
    while (swap_size > 0) {
      try {
        data.scratch_.push_back(Tensor({""}, {swap_size}));
      } catch (const std::string& err_msg) {
        throw ERROR_MSG("Failed to call Tensor(). Error:\n\t[", err_msg, "]");
      }
      data.scratch_map_[result_space(swap_size)] = patch_pos;
      swap_size /= 2;
      patch_pos++;
    }
    // Per-patch space, sized to match the maximum size of the patch.
    for (const auto& patch_max_size_pair : data.patch_max_size_) {
      try {
        data.scratch_.push_back(Tensor({""},
                                               {patch_max_size_pair.second}));
      } catch (const std::string& err_msg) {
        throw ERROR_MSG("Failed to call Tensor(). Error:\n\t[", err_msg, "]");
      }
      data.scratch_map_[patch_max_size_pair.first] = patch_pos++;
    }
    // Extra space for storing copies made during cut operations.
    // TODO(martinop): minor optimizations possible: When consecutive cuts apply
    // to the same grid tensor, only one copy needs to be stored.
    for (const auto& cut_copy_size_pair : cut_copy_size) {
      try {
        data.scratch_.push_back(Tensor({""},
                                               {cut_copy_size_pair.second}));
      } catch (const std::string& err_msg) {
        throw ERROR_MSG("Failed to call Tensor(). Error:\n\t[", err_msg, "]");
      }
      data.scratch_map_[cut_copy_size_pair.first] = patch_pos++;
=======
  for (std::size_t rank = 1; rank <= max_rank; ++rank) {
    const std::size_t size = static_cast<std::size_t>(pow(bond_dim, rank));
    try {
      data.scratch_.push_back(Tensor({""}, {size}));
    } catch (const std::string& err_msg) {
      throw ERROR_MSG("Failed to call Tensor(). Error:\n\t[", err_msg, "]");
    }
    data.scratch_map_[result_space(rank)] = rank;
  }

  // Per-patch space, sized to match the maximum size of the patch.
  std::size_t patch_pos = data.scratch_map_.size();
  for (const auto& patch_rank_pair : data.patch_rank_) {
    const std::size_t size =
        static_cast<std::size_t>(pow(bond_dim, patch_rank_pair.second));
    try {
      data.scratch_.push_back(Tensor({""}, {size}));
    } catch (const std::string& err_msg) {
      throw ERROR_MSG("Failed to call Tensor(). Error:\n\t[", err_msg, "]");
    }
    data.scratch_map_[patch_rank_pair.first] = patch_pos++;
  }

  // Extra space for storing copies made during cut operations.
  // TODO(martinop): minor optimizations possible: When consecutive cuts apply
  // to the same grid tensor, only one copy needs to be stored.
  for (const auto& copy_rank_pair : cut_copy_rank) {
    const std::size_t size =
        static_cast<std::size_t>(pow(bond_dim, copy_rank_pair.second));
    try {
      data.scratch_.push_back(Tensor({""}, {size}));
    } catch (const std::string& err_msg) {
      throw ERROR_MSG("Failed to call Tensor(). Error:\n\t[", err_msg, "]");
>>>>>>> 48a589c0
    }
  }

  return data;
}

void ContractionData::ContractGrid(
    std::list<ContractionOperation> ordering, std::size_t output_index,
    std::unordered_map<std::string, bool> active_patches) {
<<<<<<< HEAD
  Tensor* output;

=======
  Tensor* output{nullptr};
>>>>>>> 48a589c0
  while (!ordering.empty()) {
    const ContractionOperation op = ordering.front();
    ordering.pop_front();
    switch (op.op_type) {
      case ContractionOperation::EXPAND: {
        // Multiply by the new tensor and store result in scratch.
        Tensor& next =
            (*tensor_grid_)[op.expand.tensor[0]][op.expand.tensor[1]];
        if (!active_patches[op.expand.id]) {
          // First tensor in patch.
          get_scratch(op.expand.id) = next;
          active_patches[op.expand.id] = true;
          continue;
        }
        Tensor& prev = get_scratch(op.expand.id);
        std::string result_id =
            result_space(patch_max_size_[op.expand.id]);
        Tensor& result = get_scratch(result_id);
        try {
          multiply(prev, next, result,
                   get_scratch(kGeneralSpace).data());
        } catch (const std::string& err_msg) {
          throw ERROR_MSG("Failed to call multiply(). Error:\n\t[", err_msg,
                          "]");
        }
        if (ordering.empty()) {
          output = &result;
          continue;
        }
        std::size_t temp = scratch_map_[op.expand.id];
        scratch_map_[op.expand.id] = scratch_map_[result_id];
        scratch_map_[result_id] = temp;
        continue;
      }
      case ContractionOperation::CUT: {
        const std::string index = index_name(op.cut.tensors);
        // If no error is caught, index will be initialized.
        Tensor& tensor_a =
            (*tensor_grid_)[op.cut.tensors[0][0]][op.cut.tensors[0][1]];
        Tensor& copy_a =
            get_scratch(cut_copy_name(op.cut.tensors, /*side = */ 0));
        copy_a = tensor_a;
        // List of values to evaluate on the cut.
        std::vector<std::size_t> values = op.cut.values;
        if (values.empty()) {
          std::size_t num_values = tensor_a.get_index_to_dimension().at(index);
          for (std::size_t i = 0; i < num_values; ++i) {
            values.push_back(i);
          }
        }
        if (op.cut.tensors.size() > 1) {
          // This is a normal cut; each value adds to the same amplitude.
          Tensor& tensor_b =
              (*tensor_grid_)[op.cut.tensors[1][0]][op.cut.tensors[1][1]];
          Tensor& copy_b =
              get_scratch(cut_copy_name(op.cut.tensors, /*side = */ 1));
          copy_b = tensor_b;
          for (std::size_t val : values) {
            try {
              copy_a.project(index, val, tensor_a);
            } catch (const std::string& err_msg) {
              throw ERROR_MSG("Failed to call project(). Error:\n\t[", err_msg,
                              "]");
            }
            try {
              copy_b.project(index, val, tensor_b);
            } catch (const std::string& err_msg) {
              throw ERROR_MSG("Failed to call project(). Error:\n\t[", err_msg,
                              "]");
            }
            ContractGrid(ordering, output_index, active_patches);
          }
          tensor_a = copy_a;
          tensor_b = copy_b;
        } else {
          // This is a terminal cut; each value adds to a different amplitude.
          output_index *= values.size();
          for (std::size_t val : values) {
            try {
              copy_a.project(index, val, tensor_a);
            } catch (const std::string& err_msg) {
              throw ERROR_MSG("Failed to call project(). Error:\n\t[", err_msg,
                              "]");
            }
            ContractGrid(ordering, output_index, active_patches);
            output_index++;
          }
          tensor_a = copy_a;
        }
        return;  // Post-cut contraction is handled recursively.
      }
      case ContractionOperation::MERGE: {
        // Multiply two existing tensors and store result in scratch.
        Tensor& patch_1 = get_scratch(op.merge.source_id);
        Tensor& patch_2 = get_scratch(op.merge.target_id);
        if (!active_patches[op.merge.target_id]) {
          // Copy the old patch into the new space.
          patch_2 = patch_1;
          active_patches[op.merge.target_id] = true;
          continue;
        }
        std::string result_id =
            result_space(patch_max_size_[op.merge.target_id]);
        Tensor& result = get_scratch(result_id);
        try {
          multiply(patch_1, patch_2, result,
                   get_scratch(kGeneralSpace).data());
        } catch (const std::string& err_msg) {
          throw ERROR_MSG("Failed to call multiply(). Error:\n\t[", err_msg,
                          "]");
        }
        if (ordering.empty()) {
          output = &result;
          continue;
        }
<<<<<<< HEAD
        int temp = scratch_map_[op.merge.target_id];
        scratch_map_[op.merge.target_id] =
            scratch_map_[result_id];
=======
        std::size_t temp = scratch_map_[op.merge.target_id];
        scratch_map_[op.merge.target_id] = scratch_map_[result_id];
>>>>>>> 48a589c0
        scratch_map_[result_id] = temp;
        continue;
      }
    }
  }
  // Check for an output of size larger than 1
  if (output->size() != 1) {
    throw ERROR_MSG("Contraction did not complete; final tensor is: ",
                    output->tensor_to_string());
  }
  (*amplitudes_)[output_index] += (*output->data());
  return;
}

// External methods

void ordering_data_to_contraction_ordering(
    const QflexInput& input, std::list<ContractionOperation>* ordering) {
  if (ordering == nullptr) {
    throw ERROR_MSG("Ordering must be non-null.");
  }

  static const std::regex cut_value_regex("\\([0-9,]*\\)");
  std::string line;
  std::string operation;

  auto error_msg = [&line](const auto& msg) {
    return ERROR_MSG("Parsing failed on line: '", line, "' with error: ", msg);
  };

  // Lambda function to check if indexes are in the right range
  auto check_index = [&input, &error_msg](auto index) {
    using index_type =
        std::remove_reference_t<std::remove_cv_t<decltype(index)>>;
    const std::size_t grid_size = input.grid.I * input.grid.J;
    if (static_cast<std::size_t>(static_cast<index_type>(grid_size)) !=
        grid_size) {
      throw error_msg("Grid is too big.");
    } else if (index < 0 or index >= static_cast<index_type>(grid_size)) {
      throw error_msg(
          concat("Index ", index, " must be within grid boundaries."));
    }
  };

  // Read one line at a time from the ordering, skipping comments.
  for (const auto& line : input.ordering.instructions) {
    if (line.empty() || line[0] == '#') continue;
    std::stringstream ss(line);
    // The first element is the operation (expand, cut, or merge).
    ss >> operation;
    if (operation == "expand") {
      std::string patch;
      long int index;
      ss >> patch;
      ss >> index;

      // Check index
      check_index(index);

      std::vector<std::size_t> position = get_qubit_coords(index, input.grid.J);
      if (find_grid_coord_in_list(input.grid.qubits_off, position[0],
                                  position[1])) {
        throw error_msg("Index must specify an active qubit.");
      }
      ordering->emplace_back(ExpandPatch(patch, position));

    } else if (operation == "cut") {
      std::vector<std::size_t> values;
      std::string values_str;
      std::smatch match;
      ss >> values_str;
      if (!std::regex_match(values_str, match, cut_value_regex)) {
        throw error_msg(
            "Cut values must be comma-separated ints, e.g. (0,1,3).");
      }
      values_str = values_str.substr(1, values_str.size() - 2);
      if (!values_str.empty()) {
        std::string val;
        auto start = 0;
        auto end = values_str.find(',');
        while (end != std::string::npos) {
          values.push_back(atoi(values_str.substr(start, end).c_str()));
          start = end + 1;
          end = values_str.find(',', start);
        }
        values.push_back(atoi(values_str.substr(start, end).c_str()));
      }
      long int index_1, index_2;
      ss >> index_1;

      // Check index
      check_index(index_1);

      std::vector<std::size_t> position_1 =
          get_qubit_coords(index_1, input.grid.J);
      if (find_grid_coord_in_list(input.grid.qubits_off, position_1[0],
                                  position_1[1])) {
        throw error_msg("Index 1 must specify an active qubit.");
      }
      if (ss.eof()) {
        ordering->emplace_back(CutIndex({position_1}, values));
      } else {
        ss >> index_2;

        // Check index
        check_index(index_2);

        std::vector<std::size_t> position_2 =
            get_qubit_coords(index_2, input.grid.J);
        if (find_grid_coord_in_list(input.grid.qubits_off, position_2[0],
                                    position_2[1])) {
          throw error_msg("Index 2 must specify an active qubit.");
        }
        // If indices are listed in reverse order, swap them to prevent issues
        // in tensor contraction.
        if (index_1 < index_2) {
          ordering->emplace_back(CutIndex({position_1, position_2}, values));
        } else {
          ordering->emplace_back(CutIndex({position_2, position_1}, values));
        }
      }
    } else if (operation == "merge") {
      std::string patch_1, patch_2;
      ss >> patch_1;
      ss >> patch_2;
      ordering->emplace_back(MergePatches(patch_1, patch_2));
    } else {
      throw error_msg("Received an invalid operation in config.");
    }
  }

  // Ensure ordering generated is valid
  ValidateOrdering(*ordering);
}

std::string index_name(const std::vector<std::size_t>& p1,
                       const std::vector<std::size_t>& p2) {
  if (p1.size() == 2 && p2.size() == 2) {
    // Two-qubit contraction.
    return concat("(", p1[0], ",", p1[1], "),(", p2[0], ",", p2[1], ")");
  }
  if (p1.size() == 3 && p2.size() == 3) {
    // Single-qubit contraction, or virtual index.
    return concat("(", p1[0], ",", p1[1], ",", p1[2], "),(", p2[0], ",", p2[1],
                  ",", p2[2], ")");
  }
  if (p1.size() == 2 && p2.empty()) {
    // Final qubit output value assignment.
    return concat("(", p1[0], ",", p1[1], "),(o)");
  }

  std::stringstream ss;
  ss << "Failed to construct tensor name with the following vectors: p1 = [";
  for (const auto& p : p1) ss << std::to_string(p) << ',';
  ss << "] and p2 = [";
  for (const auto& p : p2) ss << std::to_string(p) << ',';
  ss << "].";
  throw ERROR_MSG(ss.str());
}

std::string index_name(const std::vector<std::vector<std::size_t>>& tensors) {
  if (tensors.size() == 2) {
    try {
      return index_name(tensors.at(0), tensors.at(1));
    } catch (const std::string& err_msg) {
      throw ERROR_MSG("Failed to call index_name(). Error:\n\t[", err_msg, "]");
    }
  }
  if (tensors.size() == 1) {
    try {
      return index_name(tensors.at(0), {});
    } catch (const std::string& err_msg) {
      throw ERROR_MSG("Failed to call index_name(). Error:\n\t[", err_msg, "]");
    }
  }
  throw ERROR_MSG("Failed to construct tensor name with input tensors size: ",
                  tensors.size(), ".");
}

std::vector<std::size_t> get_qubit_coords(std::size_t q, std::size_t J) {
  std::size_t i = q / J;
  return std::vector<std::size_t>({i, q - i * J});
}

bool find_grid_coord_in_list(
    const std::optional<std::vector<std::vector<std::size_t>>>& coord_list,
    const std::size_t i, const std::size_t j) {
  return coord_list.has_value() &&
         find(coord_list.value().begin(), coord_list.value().end(),
              std::vector<std::size_t>({i, j})) != coord_list.value().end();
}

void ValidateOrdering(const std::list<ContractionOperation>& ordering) {
  struct PatchState {
    // This patch has expanded, but no cuts have happened since then.
    bool is_active = false;
    // This patch has expanded and at least one cut happened since then.
    bool is_used = false;
    // This patch has been merged into another patch.
    bool is_merged = false;
  };
  std::unordered_map<std::string, PatchState> patches;
  std::unordered_set<std::string> cut_indices;
  std::unordered_set<std::string> used_tensors;
  std::string error_msg;
  for (const auto& op : ordering) {
    switch (op.op_type) {
      case ContractionOperation::EXPAND: {
        if (patches[op.expand.id].is_used)
          error_msg =
              concat(error_msg, "\nTensor at (", op.expand.tensor[0], ",",
                     op.expand.tensor[1], ") is added to non-empty patch ",
                     op.expand.id.c_str(), " after a cut.");
        if (patches[op.expand.id].is_merged)
          error_msg =
              concat(error_msg, "\nTensor at (", op.expand.tensor[0], ",",
                     op.expand.tensor[1], ") is added to non-empty patch ",
                     op.expand.id.c_str(), " after a cut.");

        std::string tensor_name =
            concat("(", op.expand.tensor[0], ",", op.expand.tensor[1], ")");
        if (used_tensors.find(tensor_name) != used_tensors.end())
          error_msg = concat(error_msg, "\nTensor ", tensor_name,
                             " is contracted multiple times.");

        used_tensors.insert(tensor_name);
        patches[op.expand.id].is_active = true;
        continue;
      }
      case ContractionOperation::CUT: {
        try {
          for (auto& patch_pair : patches) {
            if (patch_pair.second.is_active) {
              patch_pair.second.is_used = true;
            }
          }
          const std::string index = index_name(op.cut.tensors);
          // If no error is caught, index will be initialized.
          if (cut_indices.find(index) != cut_indices.end())
            error_msg = concat(error_msg, "\nIndex ", index.c_str(),
                               " is cut multiple times.");

          cut_indices.insert(index);
        } catch (const std::string& err_msg) {
          throw ERROR_MSG("Failed to during CUT. Error:\n\t[", err_msg, "]");
        }
        continue;
      }
      case ContractionOperation::MERGE: {
        if (patches[op.merge.source_id].is_merged)
          error_msg = concat(error_msg, "\nPatch ", op.merge.source_id.c_str(),
                             " is merged multiple times.");

        if (patches[op.merge.target_id].is_used)
          error_msg = concat(error_msg, "\nPatch ", op.merge.source_id.c_str(),
                             " is merged into non-empty patch ",
                             op.merge.target_id.c_str(), " after a cut.");

        patches[op.merge.source_id].is_merged = true;
        patches[op.merge.target_id].is_active = true;
        continue;
      }
    }
  }

  if (not std::empty(error_msg)) throw error_msg;
}

void ContractGrid(const std::list<ContractionOperation>& ordering,
                  std::vector<std::vector<Tensor>>* tensor_grid,
                  std::vector<std::complex<double>>* amplitudes) {
  if (tensor_grid == nullptr) {
    throw ERROR_MSG("Tensor grid must be non-null.");
  }
  if (amplitudes == nullptr) {
    throw ERROR_MSG("Amplitude return vector must be non-null.");
  }

  // Populate ContractionData and perform grid contraction.
  ContractionData data;
  try {
    data = ContractionData::Initialize(ordering, tensor_grid, amplitudes);
  } catch (const std::string& err_msg) {
    throw ERROR_MSG("Failed to call Initialize(). Error:\n\t[", err_msg, "]");
  }
  // If no error is caught, data will be initialized.
  std::unordered_map<std::string, bool> active_patches;
  for (const auto& patch : data.scratch_list()) {
    active_patches[patch] = false;
  }
  try {
    data.ContractGrid(ordering, /*output_index = */ 0, active_patches);
  } catch (const std::string& err_msg) {
    throw ERROR_MSG("Failed to call ContractGrid(). Error:\n\t[", err_msg, "]");
  }
}

}  // namespace qflex<|MERGE_RESOLUTION|>--- conflicted
+++ resolved
@@ -43,14 +43,9 @@
   data.tensor_grid_ = tensor_grid;
   data.amplitudes_ = amplitudes;
 
-<<<<<<< HEAD
   // Map of index name to dimenion for all indices of all tensors  in the
   // network.
   std::unordered_map<std::string, std::size_t> index_dimension;
-=======
-  // Maximum bond dimension in the tensor grid.
-  std::size_t bond_dim = 0;
->>>>>>> 48a589c0
 
   // Indices of tensor_grid elements during the contraction.
   std::vector<std::vector<std::vector<std::string>>> grid_indices(
@@ -60,29 +55,19 @@
         std::vector<std::vector<std::string>>((*tensor_grid)[i].size());
     for (std::size_t j = 0; j < (*tensor_grid)[i].size(); ++j) {
       grid_indices[i][j] = (*tensor_grid)[i][j].get_indices();
-<<<<<<< HEAD
       for (const std::string index : (*tensor_grid)[i][j].get_indices()) {
         index_dimension[index] =
             (*tensor_grid)[i][j].get_index_to_dimension().at(index);
-=======
-      for (const std::size_t dim : (*tensor_grid)[i][j].get_dimensions()) {
-        bond_dim = std::max(bond_dim, dim);
->>>>>>> 48a589c0
       }
     }
   }
 
   // Indices of each patch.
   std::unordered_map<std::string, std::vector<std::string>> patch_indices;
-<<<<<<< HEAD
   // Size of each patch.
   std::unordered_map<std::string, std::size_t> patch_size;
   // Size of cut-copy tensors.
   std::unordered_map<std::string, std::size_t> cut_copy_size;
-=======
-  // Rank of cut-copy tensors.
-  std::unordered_map<std::string, std::size_t> cut_copy_rank;
->>>>>>> 48a589c0
 
   for (const auto& op : ordering) {
     switch (op.op_type) {
@@ -104,38 +89,26 @@
         break;
       }
       case ContractionOperation::CUT: {
-<<<<<<< HEAD
-        const std::string cut_index = index_name(op.cut.tensors);
-        int side = 0;
-        for (auto& tensor : op.cut.tensors) {
-          auto& indices = grid_indices[tensor[0]][tensor[1]];
-          const std::string copy_name = cut_copy_name(op.cut.tensors, side);
-          ++side;
-          // Update indices so it keeps track of cuts so that tensor sizes and
-          // ranks are not overestimated.
-          indices = _vector_subtraction(indices, {cut_index});
-          std::size_t new_size(1);
-          for (auto index : indices) {
-            new_size *= index_dimension.at(index);
-          }
-          // TODO(benjaminvillalonga): reduce size of copy, since it loses
-          // an index. This has implications in ContractGrid() below.
-          cut_copy_size[copy_name] = new_size * index_dimension.at(cut_index);
-=======
         try {
           const std::string cut_index = index_name(op.cut.tensors);
-          // If no error is caught, cut_index will be initialized.
           int side = 0;
           for (auto& tensor : op.cut.tensors) {
             auto& indices = grid_indices[tensor[0]][tensor[1]];
             const std::string copy_name = cut_copy_name(op.cut.tensors, side);
-            cut_copy_rank[copy_name] = indices.size();
             ++side;
+            // Update indices so it keeps track of cuts so that tensor sizes and
+            // ranks are not overestimated.
             indices = _vector_subtraction(indices, {cut_index});
+            std::size_t new_size(1);
+            for (auto index : indices) {
+              new_size *= index_dimension.at(index);
+            }
+            // TODO(benjaminvillalonga): reduce size of copy, since it loses
+            // an index. This has implications in ContractGrid() below.
+            cut_copy_size[copy_name] = new_size * index_dimension.at(cut_index);
           }
         } catch (const std::string& err_msg) {
           throw ERROR_MSG("Failed during CUT. Error:\n\t[", err_msg, "]");
->>>>>>> 48a589c0
         }
         break;
       }
@@ -160,39 +133,21 @@
     }
   }
 
-
-  // NEW
-  std::cout << "\n\nResulting sizes:\n";
-  for (const auto& patch_max_size_pair : data.patch_max_size_) {
-    std::cout << patch_max_size_pair.first << " "
-        << patch_max_size_pair.second << std::endl;
-  }
-  // NEW UP TO HERE
-
-
   // Calculate the necessary space before actually allocating memory.
 
   // If the --memory flag is set properly, this should prevent OOM errors.
   std::size_t allocated_space = 0;
 
-<<<<<<< HEAD
   // Max size of a tensor (or patches) along the contraction.
   std::size_t max_size = 0;
   for (const auto& patch_max_size_pair : data.patch_max_size_) {
     max_size = std::max(patch_max_size_pair.second, max_size);
-=======
-  // Max rank/size of all patches.
-  std::size_t max_rank = 0;
-  for (const auto& patch_rank_pair : data.patch_rank_) {
-    max_rank = std::max(patch_rank_pair.second, max_rank);
->>>>>>> 48a589c0
   }
 
   // General-purpose scratch space (primarily used for tensor reordering).
   allocated_space += max_size;
 
   // "Swap tensor" space, used to store operation results.
-<<<<<<< HEAD
   {
     // TODO(benjaminvillalonga): allocate only unique sizes and not all sizes
     // between 2 and max_size.
@@ -201,10 +156,6 @@
       allocated_space += swap_size;
       swap_size /= 2;
     }
-=======
-  for (std::size_t rank = 1; rank <= max_rank; ++rank) {
-    allocated_space += static_cast<std::size_t>(pow(bond_dim, rank));
->>>>>>> 48a589c0
   }
   // Per-patch space, sized to match the maximum size of the patch.
   for (const auto& patch_max_size_pair : data.patch_max_size_) {
@@ -244,7 +195,6 @@
   }
   data.scratch_map_[kGeneralSpace] = 0;
   // "Swap tensor" space, used to store operation results.
-<<<<<<< HEAD
   {
     int patch_pos = 1;
     std::size_t swap_size = max_size;
@@ -281,41 +231,6 @@
         throw ERROR_MSG("Failed to call Tensor(). Error:\n\t[", err_msg, "]");
       }
       data.scratch_map_[cut_copy_size_pair.first] = patch_pos++;
-=======
-  for (std::size_t rank = 1; rank <= max_rank; ++rank) {
-    const std::size_t size = static_cast<std::size_t>(pow(bond_dim, rank));
-    try {
-      data.scratch_.push_back(Tensor({""}, {size}));
-    } catch (const std::string& err_msg) {
-      throw ERROR_MSG("Failed to call Tensor(). Error:\n\t[", err_msg, "]");
-    }
-    data.scratch_map_[result_space(rank)] = rank;
-  }
-
-  // Per-patch space, sized to match the maximum size of the patch.
-  std::size_t patch_pos = data.scratch_map_.size();
-  for (const auto& patch_rank_pair : data.patch_rank_) {
-    const std::size_t size =
-        static_cast<std::size_t>(pow(bond_dim, patch_rank_pair.second));
-    try {
-      data.scratch_.push_back(Tensor({""}, {size}));
-    } catch (const std::string& err_msg) {
-      throw ERROR_MSG("Failed to call Tensor(). Error:\n\t[", err_msg, "]");
-    }
-    data.scratch_map_[patch_rank_pair.first] = patch_pos++;
-  }
-
-  // Extra space for storing copies made during cut operations.
-  // TODO(martinop): minor optimizations possible: When consecutive cuts apply
-  // to the same grid tensor, only one copy needs to be stored.
-  for (const auto& copy_rank_pair : cut_copy_rank) {
-    const std::size_t size =
-        static_cast<std::size_t>(pow(bond_dim, copy_rank_pair.second));
-    try {
-      data.scratch_.push_back(Tensor({""}, {size}));
-    } catch (const std::string& err_msg) {
-      throw ERROR_MSG("Failed to call Tensor(). Error:\n\t[", err_msg, "]");
->>>>>>> 48a589c0
     }
   }
 
@@ -325,12 +240,8 @@
 void ContractionData::ContractGrid(
     std::list<ContractionOperation> ordering, std::size_t output_index,
     std::unordered_map<std::string, bool> active_patches) {
-<<<<<<< HEAD
-  Tensor* output;
-
-=======
   Tensor* output{nullptr};
->>>>>>> 48a589c0
+
   while (!ordering.empty()) {
     const ContractionOperation op = ordering.front();
     ordering.pop_front();
@@ -446,14 +357,8 @@
           output = &result;
           continue;
         }
-<<<<<<< HEAD
-        int temp = scratch_map_[op.merge.target_id];
-        scratch_map_[op.merge.target_id] =
-            scratch_map_[result_id];
-=======
         std::size_t temp = scratch_map_[op.merge.target_id];
         scratch_map_[op.merge.target_id] = scratch_map_[result_id];
->>>>>>> 48a589c0
         scratch_map_[result_id] = temp;
         continue;
       }
