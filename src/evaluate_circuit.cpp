/**
 * @file evaluate_circuit.cpp
 *
 * @author Benjamin Villalonga (main contributor), Bron Nelson, Sergio Boixo and
 * Salvatore Mandra
 * @contributors: The qFlex Developers (see CONTRIBUTORS.md)
 * @date Created: August 2018
 *
 * @copyright: Copyright © 2019, United States Government, as represented
 * by the Administrator of the National Aeronautics and Space Administration.
 * All rights reserved.
 * @licence: Apache License, Version 2.0
 */

#include "evaluate_circuit.h"

namespace qflex {

// Gets the position in the output state vector of the qubit at tensor_pos.
std::size_t find_output_pos(const QflexInput* input,
                            std::vector<std::size_t> tensor_pos) {
  if (input == nullptr) {
    throw ERROR_MSG("Input must be non-null.");
  }
  std::size_t pos = (tensor_pos[0] * input->grid.J) + tensor_pos[1];
  for (const auto off_pos : input->grid.qubits_off) {
    if (off_pos[0] < tensor_pos[0]) {
      --pos;
    } else if (off_pos[0] == tensor_pos[0] && off_pos[1] < tensor_pos[1]) {
      --pos;
    }
  }
  return pos;
}

std::string get_output_states(
    const QflexInput* input, const std::list<ContractionOperation>& ordering,
    std::vector<std::vector<std::size_t>>* final_qubits,
    std::vector<std::string>* output_states) {
  if (input == nullptr) {
    throw ERROR_MSG("Input must be non-null.");
  }
  if (final_qubits == nullptr) {
    throw ERROR_MSG("Final qubits must be non-null.");
  }
  if (output_states == nullptr) {
    throw ERROR_MSG("Output states must be non-null");
  }
  std::vector<std::size_t> output_pos_map;
  std::vector<std::vector<std::size_t>> output_values_map;
  std::string base_state = input->final_state;
  // If the final state isn't provided, it should be all zeroes except for
  // qubits with terminal cuts (which should have 'x').
  bool final_state_unspecified = false;
  if (input->final_state.empty()) {
    final_state_unspecified = true;
    base_state = std::string(input->initial_state.length(), '0');
  }
  for (const auto& op : ordering) {
    // TODO(martinop): update to use the new operation.
    if (op.op_type != ContractionOperation::CUT) continue;
    // Any qubit with a terminal cut is in the final region.
    if (op.cut.tensors.size() != 1) continue;
    const std::size_t pos = find_output_pos(input, op.cut.tensors[0]);
    const auto tensor_pos = op.cut.tensors[0];
    if (final_state_unspecified) {
      base_state[pos] = 'x';
    }
    // TODO(martinop): reconsider requiring 'x' for cut indices.
    output_pos_map.push_back(pos);
    if (op.cut.values.empty()) {
      output_values_map.push_back({0, 1});
    } else {
      output_values_map.push_back(op.cut.values);
    }
    final_qubits->push_back(tensor_pos);
  }
  // Construct the full set of output state strings.
  std::vector<std::string> temp_output_states;
  output_states->push_back(base_state);
  for (std::size_t i = 0; i < final_qubits->size(); ++i) {
    const std::size_t pos = output_pos_map[i];
    for (const std::string& state : *output_states) {
      for (const std::size_t val : output_values_map[i]) {
        std::string partial_state = state;
        partial_state[pos] = std::to_string(val).at(0);
        temp_output_states.push_back(partial_state);
      }
    }
    *output_states = temp_output_states;
    temp_output_states.clear();
  }
  // Verify that output states have no leftover "x" after replacement.
  for (std::size_t i = 0; i < output_states->at(0).length(); ++i) {
    char c = output_states->at(0)[i];
    if (c != '0' && c != '1') {
      throw ERROR_MSG("Final state has non-binary character ", c, " at index ",
                      i, "despite having no terminal cut there.");
    }
  }
  return base_state;
}

std::vector<std::pair<std::string, std::complex<double>>> EvaluateCircuit(
    QflexInput* input) {
  if (input == nullptr) {
    throw ERROR_MSG("Input must be non-null.");
  }

  std::chrono::high_resolution_clock::time_point t_output_0, t_output_1;
  if (global::verbose > 0) {
    // Set precision for the printed floats.
    std::cerr.precision(12);

    // Timing variables.
    t_output_0 = std::chrono::high_resolution_clock::now();
  }

  std::chrono::high_resolution_clock::time_point t0, t1;
  std::chrono::duration<double> time_span;

  // Reading input.
  const std::size_t super_dim = std::pow(DIM, input->circuit.depth);

  if (global::verbose > 0) t0 = std::chrono::high_resolution_clock::now();

  // Create the ordering for this tensor contraction from file.
  std::list<ContractionOperation> ordering;
  ordering_data_to_contraction_ordering(*input, &ordering);

  if (global::verbose > 0) {
    t1 = std::chrono::high_resolution_clock::now();
    time_span =
        std::chrono::duration_cast<std::chrono::duration<double>>(t1 - t0);
    std::cerr << "Time spent making contraction ordering: " << time_span.count()
              << "s" << std::endl;
  }

  std::size_t init_length =
      input->grid.I * input->grid.J - input->grid.qubits_off.size();
  if (input->initial_state.empty()) {
    input->initial_state = std::string(init_length, '0');
  }

  // Get a list of qubits and output states for the final region, and set the
  // final_state if one wasn't provided.
  std::vector<std::vector<std::size_t>> final_qubits;
  std::vector<std::string> output_states;
  input->final_state =
      get_output_states(input, ordering, &final_qubits, &output_states);

  if (global::verbose > 0) t0 = std::chrono::high_resolution_clock::now();

  // Scratch space to be reused for operations.
  // This scratch space is used for reading circuit and building tensor
  // network. At most we need super_dim * 4 for square grids, and times 2
  // when qubits are cut on the output index.
<<<<<<< HEAD
  s_type* scratch =
      new s_type[static_cast<std::size_t>(std::pow(super_dim, 4) * 2)];
  t1 = std::chrono::high_resolution_clock::now();
  time_span =
      std::chrono::duration_cast<std::chrono::duration<double>>(t1 - t0);
  if (input->enable_timing_logs) {
=======
  s_type* scratch = new s_type[(int)pow(super_dim, 4) * 2];

  if (global::verbose > 0) {
    t1 = std::chrono::high_resolution_clock::now();
    time_span =
        std::chrono::duration_cast<std::chrono::duration<double>>(t1 - t0);
>>>>>>> cb7c0ce9
    std::cerr << "Time spent reading allocating scratch space: "
              << time_span.count() << "s" << std::endl;
  }

  // Declaring and then filling 2D grid of tensors.
  std::vector<std::vector<Tensor>> tensor_grid(input->grid.I);
  for (std::size_t i = 0; i < input->grid.I; ++i) {
    tensor_grid[i] = std::vector<Tensor>(input->grid.J);
  }
  // Scope so that the 3D grid of tensors is destructed.
  {
    if (global::verbose > 0) t0 = std::chrono::high_resolution_clock::now();

    // Creating 3D grid of tensors from file.
    std::vector<std::vector<std::vector<Tensor>>> tensor_grid_3D;
    circuit_data_to_tensor_network(input->circuit, input->grid.I, input->grid.J,
                                   input->initial_state, input->final_state,
                                   final_qubits, input->grid.qubits_off,
                                   tensor_grid_3D, scratch);

    if (global::verbose > 0) {
      t1 = std::chrono::high_resolution_clock::now();
      time_span =
          std::chrono::duration_cast<std::chrono::duration<double>>(t1 - t0);
      std::cerr << "Time spent creating 3D grid of tensors from file: "
                << time_span.count() << "s" << std::endl;
    }

    // Contract 3D grid onto 2D grid of tensors, as usual.
    if (global::verbose > 0) t0 = std::chrono::high_resolution_clock::now();
    flatten_grid_of_tensors(tensor_grid_3D, tensor_grid, final_qubits,
                            input->grid.qubits_off, ordering, scratch);
    if (global::verbose > 0) {
      t1 = std::chrono::high_resolution_clock::now();
      time_span =
          std::chrono::duration_cast<std::chrono::duration<double>>(t1 - t0);
      std::cerr << "Time spent creating 2D grid of tensors from 3D one: "
                << time_span.count() << "s" << std::endl;
    }

    // Freeing scratch data: delete and NULL.
    delete[] scratch;
    scratch = NULL;
  }

  // Perform tensor grid contraction.
  std::vector<std::complex<double>> amplitudes(output_states.size());
  std::vector<std::pair<std::string, std::complex<double>>> result;
  ContractGrid(ordering, &tensor_grid, &amplitudes);
  for (std::size_t c = 0; c < amplitudes.size(); ++c) {
    result.push_back(std::make_pair(output_states[c], amplitudes[c]));
  }

  // Final time
  if (global::verbose > 0) {
    t_output_1 = std::chrono::high_resolution_clock::now();
    time_span = std::chrono::duration_cast<std::chrono::duration<double>>(
        t_output_1 - t_output_0);
    std::cerr << "Total time: " << time_span.count() << "s" << std::endl;
  }

  return result;
}

}  // namespace qflex<|MERGE_RESOLUTION|>--- conflicted
+++ resolved
@@ -155,21 +155,12 @@
   // This scratch space is used for reading circuit and building tensor
   // network. At most we need super_dim * 4 for square grids, and times 2
   // when qubits are cut on the output index.
-<<<<<<< HEAD
-  s_type* scratch =
-      new s_type[static_cast<std::size_t>(std::pow(super_dim, 4) * 2)];
-  t1 = std::chrono::high_resolution_clock::now();
-  time_span =
-      std::chrono::duration_cast<std::chrono::duration<double>>(t1 - t0);
-  if (input->enable_timing_logs) {
-=======
   s_type* scratch = new s_type[(int)pow(super_dim, 4) * 2];
 
   if (global::verbose > 0) {
     t1 = std::chrono::high_resolution_clock::now();
     time_span =
         std::chrono::duration_cast<std::chrono::duration<double>>(t1 - t0);
->>>>>>> cb7c0ce9
     std::cerr << "Time spent reading allocating scratch space: "
               << time_span.count() << "s" << std::endl;
   }
