--- conflicted
+++ resolved
@@ -73,14 +73,6 @@
     throw ERROR_MSG("Final qubits must be non-null.");
     
   }
-<<<<<<< HEAD
-  if (output_states == nullptr) {
-      throw ERROR_MSG("Output states must be non-null.");
-  }
-
-  output_states->push_back("");
-  std::vector<std::string> temp_output_states;
-=======
   std::vector<int> output_pos_map;
   std::vector<std::vector<int>> output_values_map;
   std::string base_state = input->final_state;
@@ -91,7 +83,6 @@
     final_state_unspecified = true;
     base_state = std::string(input->initial_state.length(), '0');
   }
->>>>>>> 7dcbf4cb
   for (const auto& op : ordering) {
     // TODO(martinop): update to use the new operation.
     if (op.op_type != ContractionOperation::CUT) continue;
