/**
 * @file evaluate_circuit.cpp
 *
 * @author Benjamin Villalonga (main contributor), Bron Nelson, Sergio Boixo and
 * Salvatore Mandra
 * @contributors: The qFlex Developers (see CONTRIBUTORS.md)
 * @date Created: August 2018
 *
 * @copyright: Copyright © 2019, United States Government, as represented
 * by the Administrator of the National Aeronautics and Space Administration.
 * All rights reserved.
 * @licence: Apache License, Version 2.0
 */

#include "evaluate_circuit.h"

#include <set>

namespace qflex {

// Gets the position in the output state vector of the qubit at tensor_pos.
std::size_t find_output_pos(const QflexInput* input,
                            std::vector<std::size_t> tensor_pos) {
  if (input == nullptr) {
    throw ERROR_MSG("Input must be non-null.");
  }
  std::size_t pos = (tensor_pos[0] * input->grid.J) + tensor_pos[1];
  for (const auto off_pos : input->grid.qubits_off) {
    if (off_pos[0] < tensor_pos[0]) {
      --pos;
    } else if (off_pos[0] == tensor_pos[0] && off_pos[1] < tensor_pos[1]) {
      --pos;
    }
  }
  return pos;
}

std::string get_output_states(
    const QflexInput* input, const std::list<ContractionOperation>& ordering,
    std::vector<std::vector<std::size_t>>* final_qubits,
    std::vector<std::string>* output_states) {
  if (input == nullptr) {
    throw ERROR_MSG("Input must be non-null.");
  }
  if (final_qubits == nullptr) {
    throw ERROR_MSG("Final qubits must be non-null.");
  }
  if (output_states == nullptr) {
    throw ERROR_MSG("Output states must be non-null");
  }
  std::vector<std::size_t> output_pos_map;
  std::vector<std::vector<std::size_t>> output_values_map;
  std::string base_state = input->final_state;
  // If the final state isn't provided, it should be all zeroes except for
  // qubits with terminal cuts (which should have 'x').
  bool final_state_unspecified = false;
  if (input->final_state.empty()) {
    final_state_unspecified = true;
    base_state = std::string(input->initial_state.length(), '0');
  }
  for (const auto& op : ordering) {
    // TODO(martinop): update to use the new operation.
    if (op.op_type != ContractionOperation::CUT) continue;
    // Any qubit with a terminal cut is in the final region.
    if (op.cut.tensors.size() != 1) continue;
<<<<<<< HEAD
    const std::size_t pos = find_output_pos(input, op.cut.tensors[0]);
=======
    std::size_t output_pos;
    try {
      output_pos = find_output_pos(input, op.cut.tensors[0]);
    } catch (const std::string& err_msg) {
      throw ERROR_MSG("Failed to call find_output_pos(). Error:\n\t[", err_msg,
                      "]");
    }
    // If no error is caught, output_pos will be initialized.
>>>>>>> 051b2b1f
    const auto tensor_pos = op.cut.tensors[0];
    if (final_state_unspecified) {
      base_state[output_pos] = 'x';
    }
    // TODO(martinop): reconsider requiring 'x' for cut indices.
    output_pos_map.push_back(output_pos);
    if (op.cut.values.empty()) {
      output_values_map.push_back({0, 1});
    } else {
      output_values_map.push_back(op.cut.values);
    }
    final_qubits->push_back(tensor_pos);
  }
  // Construct the full set of output state strings.
  std::vector<std::string> temp_output_states;
  output_states->push_back(base_state);
  for (std::size_t i = 0; i < final_qubits->size(); ++i) {
    const std::size_t pos = output_pos_map[i];
    for (const std::string& state : *output_states) {
      for (const std::size_t val : output_values_map[i]) {
        std::string partial_state = state;
        partial_state[pos] = std::to_string(val).at(0);
        temp_output_states.push_back(partial_state);
      }
    }
    *output_states = temp_output_states;
    temp_output_states.clear();
  }
  // Verify that output states have no leftover "x" after replacement.
  for (std::size_t i = 0; i < output_states->at(0).length(); ++i) {
    char c = output_states->at(0)[i];
    if (c != '0' && c != '1') {
      throw ERROR_MSG("Final state has non-binary character ", c, " at index ",
                      i, "despite having no terminal cut there.");
    }
  }
  return base_state;
}

std::vector<std::pair<std::string, std::complex<double>>> EvaluateCircuit(
    QflexInput* input) {
  if (input == nullptr) {
    throw ERROR_MSG("Input must be non-null.");
  }

  std::chrono::high_resolution_clock::time_point t_output_0, t_output_1;
  if (global::verbose > 0) {
    // Set precision for the printed floats.
    std::cerr.precision(12);

    // Timing variables.
    t_output_0 = std::chrono::high_resolution_clock::now();
  }

  std::chrono::high_resolution_clock::time_point t0, t1;
  std::chrono::duration<double> time_span;

  if (global::verbose > 0) t0 = std::chrono::high_resolution_clock::now();

  // Create the ordering for this tensor contraction from file.
  std::list<ContractionOperation> ordering;
  try {
    ordering_data_to_contraction_ordering(*input, &ordering);
  } catch (const std::string& err_msg) {
    throw ERROR_MSG(
        "Failed to call ordering_data_to_contraction_ordering(). Error:\n\t[",
        err_msg, "]");
  }

  if (global::verbose > 0) {
    t1 = std::chrono::high_resolution_clock::now();
    time_span =
        std::chrono::duration_cast<std::chrono::duration<double>>(t1 - t0);
    std::cerr << "Time spent making contraction ordering: " << time_span.count()
              << "s" << std::endl;
  }

  std::size_t init_length =
      input->grid.I * input->grid.J - input->grid.qubits_off.size();
  if (input->initial_state.empty()) {
    input->initial_state = std::string(init_length, '0');
  }

  // Get a list of qubits and output states for the final region, and set the
  // final_state if one wasn't provided.
  std::vector<std::vector<std::size_t>> final_qubits;
  std::vector<std::string> output_states;

  try {
    input->final_state =
        get_output_states(input, ordering, &final_qubits, &output_states);
  } catch (const std::string& err_msg) {
    throw ERROR_MSG("Failed to call get_output_states(). Error:\n\t[", err_msg,
                    "]");
  }

  // Declaring and then filling 2D grid of tensors.
  std::vector<std::vector<Tensor>> tensor_grid(input->grid.I);
  for (std::size_t i = 0; i < input->grid.I; ++i) {
    tensor_grid[i] = std::vector<Tensor>(input->grid.J);
  }
  // Scope so that scratch space and the 3D grid of tensors are destructed.
  {
    // Scratch space for creating 3D tensor network. The largest single-gate
    // tensor we currently support is rank 4.
    s_type scratch_3D[16];

    if (global::verbose > 0) t0 = std::chrono::high_resolution_clock::now();

    // Creating 3D grid of tensors from file.
    std::vector<std::vector<std::vector<Tensor>>> tensor_grid_3D;
    circuit_data_to_tensor_network(input->circuit, input->grid.I, input->grid.J,
                                   input->initial_state, input->final_state,
                                   final_qubits, input->grid.qubits_off,
                                   tensor_grid_3D, scratch_3D);

    if (global::verbose > 0) {
      t1 = std::chrono::high_resolution_clock::now();
      time_span =
          std::chrono::duration_cast<std::chrono::duration<double>>(t1 - t0);
      std::cerr << "Time spent creating 3D grid of tensors from file: "
                << time_span.count() << "s" << std::endl;
      t0 = std::chrono::high_resolution_clock::now();
    }

    std::size_t max_size = 0;
    for (std::size_t i = 0; i < tensor_grid_3D.size(); ++i) {
      for (std::size_t j = 0; j < tensor_grid_3D[i].size(); ++j) {
        std::unordered_map<std::string, std::size_t> index_dim;
        for (const auto tensor : tensor_grid_3D[i][j]) {
          for (const auto& [index, dim] : tensor.get_index_to_dimension()) {
            if (index_dim.find(index) == index_dim.end()) {
              index_dim[index] = dim;
            } else {
              // Index is shared between adjacent tensors; remove it.
              index_dim.erase(index);
            }
          }
        }
        std::size_t tensor_size = 1;
        for (const auto& [index, dim] : index_dim) {
          tensor_size *= dim;
        }
        if (tensor_size > max_size) {
          max_size = tensor_size;
        }
      }
    }
    // Scratch space for contracting 3D to 2D grid. This must have enough space
    // to hold the largest single-qubit tensor in the 2D grid.
    std::vector<s_type> scratch_2D(max_size);

    if (global::verbose > 0) {
      t1 = std::chrono::high_resolution_clock::now();
      time_span =
          std::chrono::duration_cast<std::chrono::duration<double>>(t1 - t0);
      std::cerr << "Time spent allocating scratch space for 2D grid: "
                << time_span.count() << "s" << std::endl;
      t0 = std::chrono::high_resolution_clock::now();
    }

    // Contract 3D grid onto 2D grid of tensors, as usual.
    flatten_grid_of_tensors(tensor_grid_3D, tensor_grid, final_qubits,
                            input->grid.qubits_off, ordering, &scratch_2D[0]);
    if (global::verbose > 0) {
      t1 = std::chrono::high_resolution_clock::now();
      time_span =
          std::chrono::duration_cast<std::chrono::duration<double>>(t1 - t0);
      std::cerr << "Time spent creating 2D grid of tensors from 3D one: "
                << time_span.count() << "s" << std::endl;
    }
  }

  // Perform tensor grid contraction.
  std::vector<std::complex<double>> amplitudes(output_states.size());
  std::vector<std::pair<std::string, std::complex<double>>> result;
<<<<<<< HEAD
  ContractGrid(ordering, &tensor_grid, &amplitudes);
  for (std::size_t c = 0; c < amplitudes.size(); ++c) {
=======
  try {
    ContractGrid(ordering, &tensor_grid, &amplitudes);
  } catch (const std::string& err_msg) {
    throw ERROR_MSG("Failed to call ContractGrid(). Error:\n\t[", err_msg, "]");
  }
  for (int c = 0; c < amplitudes.size(); ++c) {
>>>>>>> 051b2b1f
    result.push_back(std::make_pair(output_states[c], amplitudes[c]));
  }

  // Final time
  if (global::verbose > 0) {
    t_output_1 = std::chrono::high_resolution_clock::now();
    time_span = std::chrono::duration_cast<std::chrono::duration<double>>(
        t_output_1 - t_output_0);
    std::cerr << "Total time: " << time_span.count() << "s" << std::endl;
  }

  return result;
}

}  // namespace qflex<|MERGE_RESOLUTION|>--- conflicted
+++ resolved
@@ -63,18 +63,7 @@
     if (op.op_type != ContractionOperation::CUT) continue;
     // Any qubit with a terminal cut is in the final region.
     if (op.cut.tensors.size() != 1) continue;
-<<<<<<< HEAD
-    const std::size_t pos = find_output_pos(input, op.cut.tensors[0]);
-=======
-    std::size_t output_pos;
-    try {
-      output_pos = find_output_pos(input, op.cut.tensors[0]);
-    } catch (const std::string& err_msg) {
-      throw ERROR_MSG("Failed to call find_output_pos(). Error:\n\t[", err_msg,
-                      "]");
-    }
-    // If no error is caught, output_pos will be initialized.
->>>>>>> 051b2b1f
+    const std::size_t output_pos = find_output_pos(input, op.cut.tensors[0]);
     const auto tensor_pos = op.cut.tensors[0];
     if (final_state_unspecified) {
       base_state[output_pos] = 'x';
@@ -251,17 +240,12 @@
   // Perform tensor grid contraction.
   std::vector<std::complex<double>> amplitudes(output_states.size());
   std::vector<std::pair<std::string, std::complex<double>>> result;
-<<<<<<< HEAD
-  ContractGrid(ordering, &tensor_grid, &amplitudes);
-  for (std::size_t c = 0; c < amplitudes.size(); ++c) {
-=======
   try {
     ContractGrid(ordering, &tensor_grid, &amplitudes);
   } catch (const std::string& err_msg) {
     throw ERROR_MSG("Failed to call ContractGrid(). Error:\n\t[", err_msg, "]");
   }
-  for (int c = 0; c < amplitudes.size(); ++c) {
->>>>>>> 051b2b1f
+  for (std::size_t c = 0; c < amplitudes.size(); ++c) {
     result.push_back(std::make_pair(output_states[c], amplitudes[c]));
   }
 
