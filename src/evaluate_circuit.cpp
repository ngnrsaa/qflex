--- conflicted
+++ resolved
@@ -121,9 +121,6 @@
   std::chrono::high_resolution_clock::time_point t0, t1;
   std::chrono::duration<double> time_span;
 
-  // Reading input.
-  const std::size_t super_dim = std::pow(DIM, input->circuit.depth);
-
   if (global::verbose > 0) t0 = std::chrono::high_resolution_clock::now();
 
   // Create the ordering for this tensor contraction from file.
@@ -151,25 +148,6 @@
   input->final_state =
       get_output_states(input, ordering, &final_qubits, &output_states);
 
-<<<<<<< HEAD
-  if (global::verbose > 0) t0 = std::chrono::high_resolution_clock::now();
-
-  // Scratch space to be reused for operations.
-  // This scratch space is used for reading circuit and building tensor
-  // network. At most we need super_dim * 4 for square grids, and times 2
-  // when qubits are cut on the output index.
-  s_type* scratch = new s_type[static_cast<std::size_t>(pow(super_dim, 4) * 2)];
-
-  if (global::verbose > 0) {
-    t1 = std::chrono::high_resolution_clock::now();
-    time_span =
-        std::chrono::duration_cast<std::chrono::duration<double>>(t1 - t0);
-    std::cerr << "Time spent reading allocating scratch space: "
-              << time_span.count() << "s" << std::endl;
-  }
-
-=======
->>>>>>> 705f7fd0
   // Declaring and then filling 2D grid of tensors.
   std::vector<std::vector<Tensor>> tensor_grid(input->grid.I);
   for (std::size_t i = 0; i < input->grid.I; ++i) {
@@ -200,8 +178,8 @@
     }
 
     std::size_t max_size = 0;
-    for (int i = 0; i < tensor_grid_3D.size(); ++i) {
-      for (int j = 0; j < tensor_grid_3D[i].size(); ++j) {
+    for (std::size_t i = 0; i < tensor_grid_3D.size(); ++i) {
+      for (std::size_t j = 0; j < tensor_grid_3D[i].size(); ++j) {
         std::unordered_map<std::string, std::size_t> index_dim;
         for (const auto tensor : tensor_grid_3D[i][j]) {
           for (const auto& [index, dim] : tensor.get_index_to_dimension()) {
@@ -224,7 +202,7 @@
     }
     // Scratch space for contracting 3D to 2D grid. This must have enough space
     // to hold the largest single-qubit tensor in the 2D grid.
-    s_type scratch_2D[max_size];
+    std::vector<s_type> scratch_2D(max_size);
 
     if (global::verbose > 0) {
       t1 = std::chrono::high_resolution_clock::now();
@@ -237,7 +215,7 @@
 
     // Contract 3D grid onto 2D grid of tensors, as usual.
     flatten_grid_of_tensors(tensor_grid_3D, tensor_grid, final_qubits,
-                            input->grid.qubits_off, ordering, scratch_2D);
+                            input->grid.qubits_off, ordering, &scratch_2D[0]);
     if (global::verbose > 0) {
       t1 = std::chrono::high_resolution_clock::now();
       time_span =
