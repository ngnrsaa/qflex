--- conflicted
+++ resolved
@@ -76,17 +76,13 @@
  * entries of the first qubit, second the vector with entries of the second
  * qubit, and third the vector with the singular values (informational only).
  */
-<<<<<<< HEAD
 std::vector<std::vector<s_type>> fSim(s_type::value_type theta, s_type::value_type phi,
                                       s_type* scratch) {
   if (scratch == nullptr) {
     std::cout << "Scratch must be non-null." << std::endl;
     assert(scratch != nullptr);
   }
-=======
-std::vector<std::vector<s_type>> fSim(s_type::value_type theta,
-                                      s_type::value_type phi, s_type* scratch) {
->>>>>>> be7aacce
+
   static_assert(std::is_floating_point<typename s_type::value_type>::value);
 
   std::vector<s_type> coeffs(
