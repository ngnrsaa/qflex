--- conflicted
+++ resolved
@@ -321,14 +321,9 @@
   // TODO: Decide whether to determine number of qubits from the file or from I
   // * J check this, and TODO,
   if (num_qubits != I * J) {
-<<<<<<< HEAD
-    stc::cout << "The number of qubits read from the file: " << num_qubits
-              << " does not match I*J: " << I * J << std::endl;
-=======
     std::cout << "The number of qubits read from the file: " 
     << num_qubits << " does not match I*J: " << I * J << std::endl;
->>>>>>> 13425dc8
-    num_qubits = I * J;
+    num_qubits = I * J;s
   }
 
   // Github issue is open regarding this, will not occur
