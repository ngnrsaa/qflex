/**
 * @file read_circuit.cpp
 * Helper functions to read quantum circuits from a file.
 * @see https://github.com/benjaminvillalonga/optimized_parallel_QC_with_TN
 *
 * @author Benjamin Villalonga
 * @date Created: September 2018
 * @date Modified: February 2019
 */

#include "read_circuit.h"

namespace qflex {
namespace {

// clang-format off
const std::unordered_map<std::string, std::vector<s_type>> _GATES_DATA(
    {// Deltas.
     {"delta_0", std::vector<s_type>({1.0, 0.0})},
     {"delta_1", std::vector<s_type>({0.0, 1.0})},
     // For one-qubit gates, the first index is input an second is output.
     {"h", std::vector<s_type>({_INV_SQRT_2, _INV_SQRT_2,
                                _INV_SQRT_2, -_INV_SQRT_2})},
     {"hz_1_2", std::vector<s_type>({{0.5, 0.5}, {_INV_SQRT_2, 0},
                                     {0., -_INV_SQRT_2}, {0.5, 0.5}})},
     {"t", std::vector<s_type>({1.0, 0.,
                                0., {_INV_SQRT_2, _INV_SQRT_2}})},
     {"x_1_2", std::vector<s_type>({{0.5, 0.5}, {0.5, -0.5},
                                    {0.5, -0.5}, {0.5, 0.5}})},
     {"y_1_2", std::vector<s_type>({{0.5, 0.5}, {0.5, 0.5},
                                    {-0.5, -0.5}, {0.5, 0.5}})},
     // For cz, both q1 and q2 get indices in the order (input, virtual,
     // output).
     // {"cz_q1", vector<s_type>({1.,0.,0.,0.,0.,0.,0.,1.})},
     // {"cz_q2", vector<s_type>({1.,0.,1.,0.,0.,1.,0.,-1.})}});
     // Use more "balanced" SVD. Otherwise tensors are very sparse.
     {"cz_q1",
      std::vector<s_type>({-0.3446133714352872, 0., 1.1381806476131544, 0., 0.,
                           -1.1381806476131544, 0., -0.3446133714352872})},
     {"cz_q2",
      std::vector<s_type>({-1.0484937059720079, 0., 0.5611368023131075, 0., 0.,
                           0.5611368023131075, 0., 1.0484937059720079})},
     // For the non-decomposed cz, the convention is (in1, in2, out1, out2).
     {"cz", std::vector<s_type>({1., 0., 0., 0.,
                                 0., 1., 0., 0.,
                                 0., 0., 1., 0.,
                                 0., 0., 0., -1.})}});
// clang-format on

std::vector<s_type> gate_array(const std::string& gate_name) {
  static const std::regex rz_regex("rz\\((.*)\\)");
  std::smatch match;
  if (std::regex_match(gate_name, match, rz_regex) && match.size() > 1) {
    const double angle_rads = _PI * stod(match.str(1));
    const s_type phase = exp(s_type(0., angle_rads / 2));
    return std::vector<s_type>({conj(phase), 0., 0., phase});
  }

  bool valid_gate = _GATES_DATA.find(gate_name) != _GATES_DATA.end();
  if (!valid_gate) {
    std::cout << "Invalid gate name provided: " << gate_name << std::endl;
    assert(false);
  }
  return _GATES_DATA.at(gate_name);
}

/**
 * Returns vector of vectors of s_type with the Schmidt decomposition of the
 * fSim gate.
 * @param theta s_type::value_type with the angle $theta$. Modulo $2\pi$ is
 * taken.
 * @param phi s_type::value_type with the angle $phi$. Modulo $2\pi$ is taken.
 * @param scratch pointer to s_type array with scratch space for all operations
 * performed in this function.
 * @return vector<vector<s_type>> with three elements: first the vector with
 * entries of the first qubit, second the vector with entries of the second
 * qubit, and third the vector with the singular values (informational only).
 */
std::vector<std::vector<s_type>> fSim(s_type::value_type theta, s_type::value_type phi,
                                      s_type* scratch) {
  if (scratch == nullptr) {
    std::cout << "Scratch must be non-null." << std::endl;
    assert(scratch != nullptr);
  }

  static_assert(std::is_floating_point<typename s_type::value_type>::value);

  std::vector<s_type> coeffs(
      {{0.0, -std::sin(theta) / 2},
       {0.0, -std::sin(theta) / 2},
       {(std::cos(-theta / 2) - std::cos(theta)) / 2, std::sin(-theta / 2) / 2},
       {(std::cos(-theta / 2) + std::cos(theta)) / 2,
        std::sin(-theta / 2) / 2}});

  std::vector<double> norm_coeffs(coeffs.size());
  for (int i = 0; i < coeffs.size(); ++i) {
    norm_coeffs[i] = abs(coeffs[i]);
  }

  std::vector<std::vector<s_type>> q1_matrices(
      {{{0., 0.}, {1., 0.}, {1., 0.}, {0., 0.}},
       {{0., 0.}, {0., 1.}, {0., -1.}, {0., 0.}},
       {{std::cos(phi / 4), std::sin(phi / 4)},
        {0., 0.},
        {0., 0.},
        {-std::cos(-phi / 4), -std::sin(-phi / 4)}},
       {{std::cos(phi / 4), std::sin(phi / 4)},
        {0., 0.},
        {0., 0.},
        {std::cos(-phi / 4), std::sin(-phi / 4)}}});
  std::vector<std::vector<s_type>> q2_matrices(
      {{{0., 0.}, {1., 0.}, {1., 0.}, {0., 0.}},
       {{0., 0.}, {0., 1.}, {0., -1.}, {0., 0.}},
       {{std::cos(phi / 4), std::sin(phi / 4)},
        {0., 0.},
        {0., 0.},
        {-std::cos(-phi / 4), -std::sin(-phi / 4)}},
       {{std::cos(phi / 4), std::sin(phi / 4)},
        {0., 0.},
        {0., 0.},
        {std::cos(-phi / 4), std::sin(-phi / 4)}}});

  for (int i = 0; i < coeffs.size(); ++i) {
    for (int j = 0; j < q1_matrices[i].size(); ++j) {
      q1_matrices[i][j] *= coeffs[i];
      q2_matrices[i][j] *= coeffs[i];
    }
  }

  struct cnmm {
    s_type c;
    double n;
    std::vector<s_type> m1;
    std::vector<s_type> m2;
    cnmm(s_type c_, double n_, std::vector<s_type> m1_, std::vector<s_type> m2_)
        : c(c_), n(n_), m1(m1_), m2(m2_) {}
    bool operator<(const cnmm& other) const { return n < other.n; }
  };

  std::vector<cnmm> my_cnmm;
  for (int i = 0; i < coeffs.size(); ++i) {
    my_cnmm.emplace_back(coeffs[i], norm_coeffs[i], q1_matrices[i],
                         q2_matrices[i]);
  }

  sort(my_cnmm.begin(), my_cnmm.end());
  reverse(my_cnmm.begin(), my_cnmm.end());

  std::vector<s_type> vec_q1_tensor, vec_q2_tensor;
  for (auto v : my_cnmm) {
    for (auto w : v.m1) vec_q1_tensor.emplace_back(w);
    for (auto w : v.m2) vec_q2_tensor.emplace_back(w);
  }

  Tensor q1_tensor({"v", "q1i", "q2i"}, {4, 2, 2}, vec_q1_tensor);
  Tensor q2_tensor({"v", "q1i", "q2i"}, {4, 2, 2}, vec_q2_tensor);
  q1_tensor.reorder({"q1i", "v", "q2i"}, scratch);
  q2_tensor.reorder({"q1i", "v", "q2i"}, scratch);
  std::vector<s_type> q1_reordered_tensor(q1_tensor.size());
  std::vector<s_type> q2_reordered_tensor(q2_tensor.size());
  for (int i = 0; i < q1_tensor.size(); ++i) {
    q1_reordered_tensor[i] = *(q1_tensor.data() + i);
    q2_reordered_tensor[i] = *(q2_tensor.data() + i);
  }

  sort(norm_coeffs.begin(), norm_coeffs.end());
  reverse(norm_coeffs.begin(), norm_coeffs.end());

  // TODO: Convert norm_coeffs to vector<s_type> and return it.
  std::vector<std::vector<s_type>> ret_val(
      {q1_reordered_tensor, q2_reordered_tensor});

  return ret_val;
}

// TODO: Refactor this so that all gate arrays are handled similarly regardless
// of how many qubits they operate on and whether they're parametrized. Put gate
// array handling into its own class.
std::tuple<std::vector<s_type>, std::vector<s_type>, std::vector<size_t>>
gate_arrays(const std::string& gate_name, s_type* scratch) {
  if (scratch == nullptr) {
    std::cout << "Scratch must be non-null." << std::endl;
    assert(scratch != nullptr);
  }
  static const std::regex fsim_regex("fsim\\((.*),(.*)\\)");
  std::smatch match;
  if (gate_name == "cz") {
    return std::tuple<std::vector<s_type>, std::vector<s_type>,
                      std::vector<size_t>>(gate_array("cz_q1"),
                                           gate_array("cz_q2"), {2, 2, 2});
  } else if (std::regex_match(gate_name, match, fsim_regex) &&
             match.size() > 2) {
    const double theta_rads = _PI * stod(match.str(1));
    const double phi_rads = _PI * stod(match.str(2));
    std::vector<std::vector<s_type>> ret_val =
        fSim(theta_rads, phi_rads, scratch);
    return std::tuple<std::vector<s_type>, std::vector<s_type>,
                      std::vector<size_t>>(ret_val[0], ret_val[1], {4, 2, 2});
  }
  std::cout << "Invalid gate name provided: " << gate_name << std::endl;
  assert(false);
}

/**
 * Helper method for grid_of_tensors_3D_to_2D which generates a comparator
 * function for sorting the indices of a tensor at grid position "local" into
 * the order prescribed by "ordering".
 *
 * The resulting comparator takes two grid positions adjacent to "local" as
 * input ("lhs" and "rhs") and determines the relative order in which the
 * tensors at each position are contracted with the tensor at "local". The
 * comparator returns:
 *   - true if the lhs tensor is contracted with the local tensor before the
 *     rhs tensor is contracted with the local tensor
 *   - false if the rhs tensor is contracted with the local tensor before the
 *     lhs tensor is contracted with the local tensor
 *   - error if either the lhs or rhs tensor is never contracted with the local
 *     tensor (this usually indicates an issue in the provided ordering)
 *
 * Generating and applying this comparator for all grid tensors ensures that
 * contraction (using the order given by "ordering") will never require further
 * reordering of tensor indices.
 * @param ordering std::list<ContractionOperation> providing the steps required
 * to contract the tensor grid.
 * @param local vector<int> of the target qubit coordinates.
 * @return function for use as a comparator in std::sort.
 */
std::function<bool(std::vector<int>, std::vector<int>)> order_func(
    const std::list<ContractionOperation>& ordering, std::vector<int> local) {
  return [&ordering, local](const std::vector<int> lhs,
                            const std::vector<int> rhs) {
    // Cuts are projected early and should be ordered first.
    std::vector<std::vector<int>> lhs_pair, rhs_pair;
    if (local[0] < lhs[0] || local[1] < lhs[1]) {
      lhs_pair = {local, lhs};
    } else {
      lhs_pair = {lhs, local};
    }
    if (local[0] < rhs[0] || local[1] < rhs[1]) {
      rhs_pair = {local, rhs};
    } else {
      rhs_pair = {rhs, local};
    }
    for (const auto& op : ordering) {
      if (op.op_type != ContractionOperation::CUT) continue;
      if (lhs_pair == op.cut.tensors) return true;
      if (rhs_pair == op.cut.tensors) return false;
    }

    std::string lpatch = "null";
    std::string rpatch = "null";
    int lpos = -1;
    int rpos = -1;
    int op_num = 0;
    for (const auto& op : ordering) {
      if (op.op_type != ContractionOperation::EXPAND) continue;
      if (lhs == op.expand.tensor) {
        lpatch = op.expand.id;
        lpos = op_num;
        break;
      }
      op_num++;
    }
    if (lpos == -1) {
      char error[200];
      snprintf(error, sizeof(error),
               "Left hand side of pair not found: (%d,%d),(%d,%d)", local[0],
               local[1], lhs[0], lhs[1]);
      std::cout << error << std::endl;
      std::cout << "Halting reordering." << std::endl;
      assert(false);
    }

    op_num = 0;
    for (const auto& op : ordering) {
      if (op.op_type != ContractionOperation::EXPAND) continue;
      if (rhs == op.expand.tensor) {
        rpatch = op.expand.id;
        rpos = op_num;
        break;
      }
      op_num++;
    }
    if (rpos == -1) {
      char error[200];
      snprintf(error, sizeof(error),
               "Right hand side of pair not found: (%d,%d),(%d,%d)", local[0],
               local[1], rhs[0], rhs[1]);
      std::cout << error << std::endl;
      std::cout << "Halting reordering." << std::endl;
      assert(false);
    }
    if (lpatch == rpatch) {
      // lhs and rhs are in the same patch.
      return lpos < rpos;
    }

    std::string local_patch;
    for (const auto& op : ordering) {
      if (op.op_type != ContractionOperation::EXPAND) continue;
      if (local == op.expand.tensor) {
        local_patch = op.expand.id;
        break;
      }
    }
    if (lpatch == local_patch) {
      // rhs won't be connected until patches merge.
      return true;
    }
    if (rpatch == local_patch) {
      // lhs won't be connected until patches merge.
      return false;
    }
    // Both lhs and rhs are in different patches from local_patch; find out
    // which merges with the local patch first.
    for (const auto& op : ordering) {
      if (op.op_type != ContractionOperation::MERGE) continue;
      if (local_patch == op.merge.source_id) {
        if (lpatch == op.merge.target_id) return true;
        if (rpatch == op.merge.target_id) return false;
        local_patch = op.merge.target_id;
      } else if (local_patch == op.merge.target_id) {
        if (lpatch == op.merge.source_id) return true;
        if (rpatch == op.merge.source_id) return false;
        // local_patch is already the target ID.
      }
    }
    // Error in comparison - likely issue in contraction ordering.
    char error[200];
    snprintf(error, sizeof(error),
             "Failed to compare (%d,%d) and (%d,%d) for local (%d,%d).", lhs[0],
             lhs[1], rhs[0], rhs[1], local[0], local[1]);
    std::cout << error << std::endl;
    std::cout << "Halting reordering." << std::endl;
    assert(false);
  };
}

}  // namespace

void circuit_data_to_grid_of_tensors(
    // std::istream* circuit_data, 
    // int grid_height, int grid_width, int super_cycles,
    // const std::string initial_conf, const std::string final_conf_B,
    QflexInput* input,
    const std::optional<std::vector<std::vector<int>>>& A,
    const std::optional<std::vector<std::vector<int>>>& off,
    std::vector<std::vector<std::vector<Tensor>>>& grid_of_tensors,
    s_type* scratch) {
  if (circuit_data == nullptr) {
    std::cout << "Circuit data stream must be non-null." << std::endl;
    assert(circuit_data != nullptr);
  }
  if (scratch == nullptr) {
    std::cout << "Scratch must be non-null." << std::endl;
    assert(scratch != nullptr);
  }
  // Gotten from the file.
  int num_qubits, cycle, q1, q2;
  std::string gate;
  // Useful for plugging into the tensor network:
  std::vector<int> i_j_1, i_j_2;
  int super_cycle;

  // The first element should be the number of qubits
  *(input->circuit_data) >> num_qubits;
  // TODO: Decide whether to determine number of qubits from file or from grid_height*grid_width
  if (num_qubits != input->grid_height * input->grid_width) {
    std::cout << "The number of qubits read from the file: " << num_qubits
              << ", does not match grid_height*grid_width: " << input->grid_height * input->grid_width << "." << std::endl;
    num_qubits = input->grid_height * input->grid_width;
  }

  // Assert for the length of initial_conf and final_conf_B.
  {
    size_t off_size = off.has_value() ? off.value().size() : 0;
    size_t A_size = A.has_value() ? A.value().size() : 0;
    if (input->initial_state.size() != num_qubits - off_size) {
      std::cout << "Size of initial_conf: " << input->initial_state.size()
                << ", must be equal to the number of qubits: "
                << num_qubits - off_size << "." << std::endl;
      assert(input->initial_state.size() == num_qubits - off_size);
    }

    if (input->final_state_A.size() != num_qubits - off_size - A_size) {
      std::cout << "Size of final_conf_B: " << input->final_state_A.size()
                << ", must be equal to the number of qubits: "
                << num_qubits - off_size - A_size << "." << std::endl;
      assert(input->final_state_A.size() == num_qubits - off_size - A_size);
    }
  }

  // Creating grid variables.
  std::vector<std::vector<std::vector<std::vector<Tensor>>>>
      grid_of_groups_of_tensors(input->grid_height);
  grid_of_tensors = std::vector<std::vector<std::vector<Tensor>>>(input->grid_height);
  std::vector<std::vector<std::vector<int>>> counter_group(input->grid_height);

  for (int i = 0; i < input->grid_height; ++i) {
    grid_of_groups_of_tensors[i] =
        std::vector<std::vector<std::vector<Tensor>>>(input->grid_width);
    grid_of_tensors[i] = std::vector<std::vector<Tensor>>(input->grid_width);
    counter_group[i] = std::vector<std::vector<int>>(input->grid_width);
    
    for (int j = 0; j < input->grid_width; ++j) {
      grid_of_groups_of_tensors[i][j] = std::vector<std::vector<Tensor>>(input->super_cycles);
      grid_of_tensors[i][j] = std::vector<Tensor>(input->super_cycles);
      counter_group[i][j] = std::vector<int>(input->super_cycles, 0);
      
      for (int k = 0; k < input->super_cycles; ++k) {
        grid_of_groups_of_tensors[i][j][k] = std::vector<Tensor>();
      }
    }
  }

  // Insert deltas and Hadamards to first layer.
  int idx = 0;
  for (int q = 0; q < num_qubits; ++q) {
    std::vector<int> i_j = get_qubit_coords(q, input->grid_width);
    int i = i_j[0], j = i_j[1];
    if (find_grid_coord_in_list(off, i, j)) {
      continue;
    }

    std::string delta_gate = (input->initial_state[idx] == '0') ? "delta_0" : "delta_1";
    grid_of_groups_of_tensors[i][j][0].push_back(
        Tensor({"th"}, {2}, gate_array(delta_gate)));
    grid_of_groups_of_tensors[i][j][0].push_back(
        Tensor({"th", "t0"}, {2, 2}, gate_array("h")));
    idx += 1;
  }

  std::string line;
  // Read one line at a time from the circuit, skipping comments.
<<<<<<< HEAD
  while (std::getline((*input->circuit_data), line))
=======
  while (getline(*circuit_data, line)) {
>>>>>>> d06e388d
    if (line.size() && line[0] != '#') {
      std::stringstream ss(line);
      // The first element is the cycle
      ss >> cycle;
      // The second element is the gate
      ss >> gate;
      // Get the first position
      // TODO: Stop relying on the assumption that the gate and its parameters
      // can be read as one token without spaces. This is (mostly) fine for
      // "rz(0.5)", but will fail for, e.g., "fsim(0.25, -0.5)".
      ss >> q1;
      // Get the second position in the case
      // TODO: Two-qubit gates should be encapsulated better.
      if (gate == "cz" || gate.rfind("fsim", 0) == 0) {
        ss >> q2;
      } else {
        q2 = -1;
      }

      // Get i, j and super_cycle
      i_j_1 = get_qubit_coords(q1, input->grid_width);
      if (q2 >= 0) {
        i_j_2 = get_qubit_coords(q2, input->grid_width);
      }
      super_cycle = (cycle - 1) / SUPER_CYCLE_DEPTH;

      // Fill in one-qubit gates.
<<<<<<< HEAD
      if (q2 < 0 && cycle > 0 && cycle <= SUPER_CYCLE_DEPTH * input->super_cycles) {
        if (find_grid_coord_in_list(off, i_j_1[0], i_j_1[1])) {
          continue;
=======
      if (q2 < 0 && cycle > 0 && cycle <= SUPER_CYCLE_DEPTH * K) {
        // Check that position is an active qubit
        bool qubit_off = find_grid_coord_in_list(off, i_j_1[0], i_j_1[1]);
        if (qubit_off) {
          std::cout << "The qubit in '" << line << "' references (" << i_j_1[0] << ", " << i_j_1[1] << 
          ") which must be coordinates of an active qubit." << std::endl;
          assert(!qubit_off);
>>>>>>> d06e388d
        }
        std::string input_index =
            "t" +
            std::to_string(counter_group[i_j_1[0]][i_j_1[1]][super_cycle]);
        std::string output_index =
            "t" +
            std::to_string(counter_group[i_j_1[0]][i_j_1[1]][super_cycle] + 1);
        ++counter_group[i_j_1[0]][i_j_1[1]][super_cycle];
        grid_of_groups_of_tensors[i_j_1[0]][i_j_1[1]][super_cycle].push_back(
            Tensor({input_index, output_index}, {2, 2}, gate_array(gate)));
      }
<<<<<<< HEAD

      if (q2 >= 0 && cycle > 0 && cycle <= SUPER_CYCLE_DEPTH * input->super_cycles) {
        if (find_grid_coord_in_list(off, i_j_1[0], i_j_1[1]) ||
            find_grid_coord_in_list(off, i_j_2[0], i_j_2[1])) {
          continue;
=======
      // Fill in two-qubit gates.
      if (q2 >= 0 && cycle > 0 && cycle <= SUPER_CYCLE_DEPTH * K) {
        // Check that positions are active qubits
        bool first_qubit_off = find_grid_coord_in_list(off, i_j_1[0], i_j_1[1]);
        bool second_qubit_off = find_grid_coord_in_list(off, i_j_2[0], i_j_2[1]);
        if (first_qubit_off) {
          std::cout << "The first qubit of '" << line << "' references (" << i_j_1[0] << ", " << i_j_1[1] << 
          ") which must be coordinates of an active qubit." << std::endl;
          assert(!first_qubit_off);
        }
        if (second_qubit_off) {
          std::cout << "The second qubit of '" << line << "' references (" << i_j_2[0] << ", " << i_j_2[1] << 
          ") which must be coordinates of an active qubit." << std::endl;
          assert(!second_qubit_off);
>>>>>>> d06e388d
        }
        std::vector<s_type> gate_q1;
        std::vector<s_type> gate_q2;
        std::vector<size_t> dimensions;
        tie(gate_q1, gate_q2, dimensions) = gate_arrays(gate, scratch);
        std::string input_index_1 =
            "t" +
            std::to_string(counter_group[i_j_1[0]][i_j_1[1]][super_cycle]);
        std::string output_index_1 =
            "t" +
            std::to_string(counter_group[i_j_1[0]][i_j_1[1]][super_cycle] + 1);
        std::string virtual_index =
            index_name({i_j_1[0], i_j_1[1], super_cycle},
                       {i_j_2[0], i_j_2[1], super_cycle});
        std::string input_index_2 =
            "t" +
            std::to_string(counter_group[i_j_2[0]][i_j_2[1]][super_cycle]);
        std::string output_index_2 =
            "t" +
            std::to_string(counter_group[i_j_2[0]][i_j_2[1]][super_cycle] + 1);
        ++counter_group[i_j_1[0]][i_j_1[1]][super_cycle];
        ++counter_group[i_j_2[0]][i_j_2[1]][super_cycle];
        grid_of_groups_of_tensors[i_j_1[0]][i_j_1[1]][super_cycle].push_back(
            Tensor({input_index_1, virtual_index, output_index_1}, dimensions,
                   gate_q1));
        grid_of_groups_of_tensors[i_j_2[0]][i_j_2[1]][super_cycle].push_back(
            Tensor({input_index_2, virtual_index, output_index_2}, dimensions,
                   gate_q2));
      }
    }
  }
  // Insert Hadamards and deltas to last layer.
  idx = 0;
  for (int q = 0; q < num_qubits; ++q) {
    std::vector<int> i_j = get_qubit_coords(q, input->grid_width);
    int i = i_j[0];
    int j = i_j[1];
    int k = input->super_cycles - 1;
    if (find_grid_coord_in_list(off, i, j)) {
      continue;
    }
    std::string last_index = "t" + std::to_string(counter_group[i][j][k]);
    grid_of_groups_of_tensors[i][j][k].push_back(
        Tensor({"th", last_index}, {2, 2}, gate_array("h")));
    if (find_grid_coord_in_list(A, i, j)) {
      continue;
    }

    std::string delta_gate = (input->final_state_A[idx] == '0') ? "delta_0" : "delta_1";
    grid_of_groups_of_tensors[i][j][k].push_back(
        Tensor({"th"}, {2}, gate_array(delta_gate)));
    idx += 1;  // Move in B only.
  }

  // Contracting each group of gates into a single tensor.
  for (int i = 0; i < input->grid_height; ++i)
    for (int j = 0; j < input->grid_width; ++j)
      for (int k = 0; k < input->super_cycles; ++k) {
        if (find_grid_coord_in_list(off, i, j)) {
          continue;
        }

        std::vector<Tensor>& group = grid_of_groups_of_tensors[i][j][k];
        std::vector<Tensor> group_containers(
            SUPER_CYCLE_DEPTH + 2,  // +2 for d and H.
            Tensor({""}, {(int)pow(DIM, 6)}));
        group_containers[0] = group[0];
        int t = 1;
        for (t = 1; t < group.size(); ++t) {
          multiply(group_containers[t - 1], group[t], group_containers[t],
                   scratch);
        }
        grid_of_tensors[i][j][k] = group_containers[t - 1];
      }

  // Rename "t..." indices.
  for (int i = 0; i < input->grid_height; ++i)
    for (int j = 0; j < input->grid_width; ++j)
      for (int k = 0; k < input->super_cycles; ++k) {
        if (find_grid_coord_in_list(off, i, j)) {
          continue;
        }
        if (k > 0) {
          std::string new_first_index = index_name({i, j, k - 1}, {i, j, k});
          grid_of_tensors[i][j][k].rename_index("t0", new_first_index);
        }
        if (k < input->super_cycles - 1) {
          std::string last_index = "t" + std::to_string(counter_group[i][j][k]);
          std::string new_last_index = index_name({i, j, k}, {i, j, k + 1});
          grid_of_tensors[i][j][k].rename_index(last_index, new_last_index);
        }
        if (k == input->super_cycles - 1 && find_grid_coord_in_list(A, i, j)) {
          std::string last_index = "th";
          std::string new_last_index = index_name({i, j}, {});
          grid_of_tensors[i][j][k].rename_index(last_index, new_last_index);
        }
      }

  // Be proper about pointers.
  scratch = NULL;
}

void grid_of_tensors_3D_to_2D(
    std::vector<std::vector<std::vector<Tensor>>>& grid_of_tensors_3D,
    std::vector<std::vector<Tensor>>& grid_of_tensors_2D,
    std::optional<std::vector<std::vector<int>>> A,
    std::optional<std::vector<std::vector<int>>> off,
    const std::list<ContractionOperation>& ordering, s_type* scratch) {
<<<<<<< HEAD
  /*
    These dimensions are set in circuit_data_to_grid_of_tensors()

    Get dimensions and super_dim = DIM^k.
  */
  const int grid_height = grid_of_tensors_3D.size();
  const int grid_width = grid_of_tensors_3D[0].size();
  const int super_cycles = grid_of_tensors_3D[0][0].size();
  const int super_dim = (int)pow(DIM, super_cycles);
=======
  if (scratch == nullptr) {
    std::cout << "Scratch must be non-null." << std::endl;
    assert(scratch != nullptr);
  }
  // Get dimensions and super_dim = DIM^k.
  const int I = grid_of_tensors_3D.size();
  const int J = grid_of_tensors_3D[0].size();
  const int K = grid_of_tensors_3D[0][0].size();
  const int super_dim = (int)pow(DIM, K);
>>>>>>> d06e388d

  // Contract vertically and fill grid_of_tensors_2D.
  for (int i = 0; i < grid_height; ++i) {
    for (int j = 0; j < grid_width; ++j) {
      if (find_grid_coord_in_list(off, i, j)) {
        continue;
      }

      size_t container_dim = (int)pow(super_dim, 4);
      if (find_grid_coord_in_list(A, i, j)) {
        container_dim *= DIM;
      }
      std::vector<Tensor> group_containers =
          std::vector<Tensor>(2, Tensor({""}, {container_dim}));
      Tensor* source_container = &group_containers[0];
      Tensor* target_container = &group_containers[1];

      if (super_cycles == 1) {
        grid_of_tensors_2D[i][j] = grid_of_tensors_3D[i][j][0];
      } else {
        multiply(grid_of_tensors_3D[i][j][0], grid_of_tensors_3D[i][j][1],
                 *source_container, scratch);
        for (int k = 1; k < super_cycles - 1; ++k) {
          multiply(*source_container, grid_of_tensors_3D[i][j][k + 1],
                   *target_container, scratch);
          Tensor* swap_container = source_container;
          source_container = target_container;
          target_container = swap_container;
        }
        grid_of_tensors_2D[i][j] = *source_container;
      }
    }
  }

  // Reorder and bundle.
  for (int i = 0; i < grid_height; ++i) {
    for (int j = 0; j < grid_width; ++j) {
      if (find_grid_coord_in_list(off, i, j)) {
        continue;
      }

      std::vector<std::string> ordered_indices_3D;
      std::vector<std::string> indices_2D;

      // Positions of connected active qubits.
      std::vector<std::vector<int>> pairs;

      if (i > 0 && !find_grid_coord_in_list(off, i - 1, j)) {
        pairs.push_back({i - 1, j});
      }
      if (j > 0 && !find_grid_coord_in_list(off, i, j - 1)) {
        pairs.push_back({i, j - 1});
      }
      if (i < grid_height - 1 && !find_grid_coord_in_list(off, i + 1, j)) {
        pairs.push_back({i + 1, j});
      }
      if (j < grid_width - 1 && !find_grid_coord_in_list(off, i, j + 1)) {
        pairs.push_back({i, j + 1});
      }

      // If this qubit is in the final region, bundling must be adjusted.
      int fr_buffer = 0;
      if (find_grid_coord_in_list(A, i, j)) {
        ordered_indices_3D.push_back(index_name({i, j}, {}));
        fr_buffer = 1;
      }

      std::vector<int> local = {i, j};
      auto order_fn = order_func(ordering, local);
      std::sort(pairs.begin(), pairs.end(), order_fn);

      for (const auto& pair : pairs) {
        std::vector<int> q1, q2;
        if (pair[0] < i || pair[1] < j) {
          q1 = pair;
          q2 = local;
        } else {
          q1 = local;
          q2 = pair;
        }
        for (int k = 0; k < super_cycles; ++k) {
          ordered_indices_3D.push_back(
              index_name({q1[0], q1[1], k}, {q2[0], q2[1], k}));
        }
        indices_2D.push_back(index_name(q1, q2));
      }

      // Reorder.
      grid_of_tensors_2D[i][j].reorder(ordered_indices_3D, scratch);

      // Bundle.
      int max_idx;
      max_idx = indices_2D.size();
      for (int idx_num = 0; idx_num < max_idx; ++idx_num) {
        std::vector<std::string> indices_to_bundle(
            ordered_indices_3D.begin() + idx_num * super_cycles + fr_buffer,
            ordered_indices_3D.begin() + (idx_num + 1) * super_cycles + fr_buffer);
        grid_of_tensors_2D[i][j].bundle(indices_to_bundle, indices_2D[idx_num]);
      }
    }
  }

  // Be proper about pointers.
  scratch = NULL;
}

// This function is currently not being called.
// TODO: Decide whether or not to deprecate function, also needs to be tested.
void read_wave_function_evolution(
    std::string filename, int grid_height, std::vector<Tensor>& gates,
    std::vector<std::vector<std::string>>& inputs,
    std::vector<std::vector<std::string>>& outputs, s_type* scratch) {
  if (scratch == nullptr) {
    std::cout << "Scratch must be non-null." << std::endl;
    assert(scratch != nullptr);
  }
  // Open file.
  auto io = std::ifstream(filename);
  if (io.bad()) {
    std::cout << "Cannot open file: " << filename << std::endl;
    assert(io.good());
  }

  // Gotten from the file.
  int num_qubits, cycle, q1, q2;
  std::string gate;
  // Useful for plugging into the tensor network:
  std::vector<int> i_j_1, i_j_2;
  int super_cycle;

  // The first element should be the number of qubits
  io >> num_qubits;

  // Assert for the number of qubits.
  if (num_qubits != grid_height) {
    std::cout << "grid_height: " << grid_height
              << " must be equal to the number of qubits: " << num_qubits
              << std::endl;
    assert(num_qubits == grid_height);
  }

  std::string line;
  while (getline(io, line))
    if (line.size() && line[0] != '#') {  // Avoid comments
      std::stringstream ss(line);
      // The first element is the cycle
      ss >> cycle;
      // The second element is the gate
      ss >> gate;
      // Get the first position
      ss >> q1;
      // Get the second position in the case
      if (gate == "cz")
        ss >> q2;
      else
        q2 = -1;

      // Fill in one-qubit gates.
      if (q2 < 0) {
        std::string input_index = std::to_string(q1) + ",i";
        std::string output_index = std::to_string(q1) + ",o";
        gates.push_back(
            Tensor({input_index, output_index}, {DIM, DIM}, gate_array(gate)));
        inputs.push_back({input_index});
        outputs.push_back({output_index});
      }
      if (q2 >= 0) {
        std::string input_index1 = std::to_string(q1) + ",i";
        std::string output_index1 = std::to_string(q1) + ",o";
        std::string input_index2 = std::to_string(q2) + ",i";
        std::string output_index2 = std::to_string(q2) + ",o";
        inputs.push_back({input_index1, input_index2});
        outputs.push_back({output_index1, output_index2});
        gates.push_back(
            Tensor({input_index1, input_index2, output_index1, output_index2},
                   {DIM, DIM, DIM, DIM}, gate_array(gate)));
      }
    }

  // Be proper about pointers.
  scratch = NULL;
}

}  // namespace qflex<|MERGE_RESOLUTION|>--- conflicted
+++ resolved
@@ -347,9 +347,10 @@
     const std::optional<std::vector<std::vector<int>>>& off,
     std::vector<std::vector<std::vector<Tensor>>>& grid_of_tensors,
     s_type* scratch) {
-  if (circuit_data == nullptr) {
+
+  if (input->circuit_data == nullptr) {
     std::cout << "Circuit data stream must be non-null." << std::endl;
-    assert(circuit_data != nullptr);
+    assert(input->circuit_data != nullptr);
   }
   if (scratch == nullptr) {
     std::cout << "Scratch must be non-null." << std::endl;
@@ -432,11 +433,8 @@
 
   std::string line;
   // Read one line at a time from the circuit, skipping comments.
-<<<<<<< HEAD
-  while (std::getline((*input->circuit_data), line))
-=======
-  while (getline(*circuit_data, line)) {
->>>>>>> d06e388d
+
+  while (std::getline((*input->circuit_data), line)){
     if (line.size() && line[0] != '#') {
       std::stringstream ss(line);
       // The first element is the cycle
@@ -464,19 +462,14 @@
       super_cycle = (cycle - 1) / SUPER_CYCLE_DEPTH;
 
       // Fill in one-qubit gates.
-<<<<<<< HEAD
+
       if (q2 < 0 && cycle > 0 && cycle <= SUPER_CYCLE_DEPTH * input->super_cycles) {
-        if (find_grid_coord_in_list(off, i_j_1[0], i_j_1[1])) {
-          continue;
-=======
-      if (q2 < 0 && cycle > 0 && cycle <= SUPER_CYCLE_DEPTH * K) {
         // Check that position is an active qubit
         bool qubit_off = find_grid_coord_in_list(off, i_j_1[0], i_j_1[1]);
         if (qubit_off) {
           std::cout << "The qubit in '" << line << "' references (" << i_j_1[0] << ", " << i_j_1[1] << 
           ") which must be coordinates of an active qubit." << std::endl;
           assert(!qubit_off);
->>>>>>> d06e388d
         }
         std::string input_index =
             "t" +
@@ -488,15 +481,8 @@
         grid_of_groups_of_tensors[i_j_1[0]][i_j_1[1]][super_cycle].push_back(
             Tensor({input_index, output_index}, {2, 2}, gate_array(gate)));
       }
-<<<<<<< HEAD
-
+      // Fill in two-qubit gates.
       if (q2 >= 0 && cycle > 0 && cycle <= SUPER_CYCLE_DEPTH * input->super_cycles) {
-        if (find_grid_coord_in_list(off, i_j_1[0], i_j_1[1]) ||
-            find_grid_coord_in_list(off, i_j_2[0], i_j_2[1])) {
-          continue;
-=======
-      // Fill in two-qubit gates.
-      if (q2 >= 0 && cycle > 0 && cycle <= SUPER_CYCLE_DEPTH * K) {
         // Check that positions are active qubits
         bool first_qubit_off = find_grid_coord_in_list(off, i_j_1[0], i_j_1[1]);
         bool second_qubit_off = find_grid_coord_in_list(off, i_j_2[0], i_j_2[1]);
@@ -509,7 +495,6 @@
           std::cout << "The second qubit of '" << line << "' references (" << i_j_2[0] << ", " << i_j_2[1] << 
           ") which must be coordinates of an active qubit." << std::endl;
           assert(!second_qubit_off);
->>>>>>> d06e388d
         }
         std::vector<s_type> gate_q1;
         std::vector<s_type> gate_q2;
@@ -618,27 +603,19 @@
     std::optional<std::vector<std::vector<int>>> A,
     std::optional<std::vector<std::vector<int>>> off,
     const std::list<ContractionOperation>& ordering, s_type* scratch) {
-<<<<<<< HEAD
   /*
     These dimensions are set in circuit_data_to_grid_of_tensors()
 
     Get dimensions and super_dim = DIM^k.
   */
+ if (scratch == nullptr) {
+    std::cout << "Scratch must be non-null." << std::endl;
+    assert(scratch != nullptr);
+  }
   const int grid_height = grid_of_tensors_3D.size();
   const int grid_width = grid_of_tensors_3D[0].size();
   const int super_cycles = grid_of_tensors_3D[0][0].size();
   const int super_dim = (int)pow(DIM, super_cycles);
-=======
-  if (scratch == nullptr) {
-    std::cout << "Scratch must be non-null." << std::endl;
-    assert(scratch != nullptr);
-  }
-  // Get dimensions and super_dim = DIM^k.
-  const int I = grid_of_tensors_3D.size();
-  const int J = grid_of_tensors_3D[0].size();
-  const int K = grid_of_tensors_3D[0][0].size();
-  const int super_dim = (int)pow(DIM, K);
->>>>>>> d06e388d
 
   // Contract vertically and fill grid_of_tensors_2D.
   for (int i = 0; i < grid_height; ++i) {
