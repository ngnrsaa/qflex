--- conflicted
+++ resolved
@@ -352,16 +352,6 @@
     num_qubits = I * J;
   }
 
-<<<<<<< HEAD
-  // Github issue is open regarding this, will not occur
-  if (num_qubits != I * J) {
-    std::cout << "I*J must be equal to the number of qubits. Instead, I*J = "
-              << I * J << " and num_qubits = " << num_qubits << std::endl;
-    assert(num_qubits == I * J);
-  }
-
-=======
->>>>>>> 6e7478a1
   // Assert for the length of initial_conf and final_conf_B.
   {
     size_t off_size = off.has_value() ? off.value().size() : 0;
