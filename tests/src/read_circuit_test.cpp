--- conflicted
+++ resolved
@@ -22,7 +22,6 @@
 TEST(ReadCircuitDeathTest, InvalidNumberOfQubits) {
   std::vector<std::vector<std::vector<Tensor>>> grid_of_tensors;
   s_type scratch[256];
-<<<<<<< HEAD
  
   // Missing number of qubits.
   auto circuit_data = std::stringstream(kMissingNumQubitsCircuit);
@@ -34,19 +33,6 @@
   circuit_data = std::stringstream(kWrongNumQubitsCircuit);
   EXPECT_ANY_THROW(
       circuit_data_to_grid_of_tensors(&circuit_data, 2, 1, 1, "00", "01", {},
-=======
-
-  QflexCircuit circuit;
-  circuit.load(std::stringstream(kMissingNumQubitsCircuit));
-  EXPECT_DEATH(
-      circuit_data_to_tensor_network(circuit, 2, 1, "00", "01", {},
-                                      {}, grid_of_tensors, scratch),
-      "");
-
-  circuit.load(std::stringstream(kWrongNumQubitsCircuit));
-  EXPECT_DEATH(
-      circuit_data_to_tensor_network(circuit, 2, 1, "00", "01", {},
->>>>>>> 7dcbf4cb
                                       {}, grid_of_tensors, scratch),
       "");
 }
@@ -61,16 +47,9 @@
   std::vector<std::vector<std::vector<Tensor>>> grid_of_tensors;
   s_type scratch[256];
 
-<<<<<<< HEAD
   auto circuit_data = std::stringstream(kBadCircuit);
   EXPECT_ANY_THROW(
       circuit_data_to_grid_of_tensors(&circuit_data, 2, 1, 1, "00", "01", {},
-=======
-  QflexCircuit circuit;
-  circuit.load(std::stringstream(kBadCircuit));
-  EXPECT_DEATH(
-      circuit_data_to_tensor_network(circuit, 2, 1, "00", "01", {},
->>>>>>> 7dcbf4cb
                                       {}, grid_of_tensors, scratch),
       "");
 }
@@ -85,16 +64,9 @@
   std::vector<std::vector<std::vector<Tensor>>> grid_of_tensors;
   s_type scratch[256];
 
-<<<<<<< HEAD
   auto circuit_data = std::stringstream(kBadFsimCircuit);
   EXPECT_ANY_THROW(
       circuit_data_to_grid_of_tensors(&circuit_data, 2, 1, 1, "00", "01", {},
-=======
-  QflexCircuit circuit;
-  circuit.load(std::stringstream(kBadFsimCircuit));
-  EXPECT_DEATH(
-      circuit_data_to_tensor_network(circuit, 2, 1, "00", "01", {},
->>>>>>> 7dcbf4cb
                                       {}, grid_of_tensors, scratch),
       "");
 }
@@ -115,54 +87,30 @@
   s_type scratch[256];
 
   // One qubit gate must be on active qubit.
-<<<<<<< HEAD
   auto circuit_data = std::stringstream(kBadTGate);
   EXPECT_ANY_THROW(
       circuit_data_to_grid_of_tensors(&circuit_data, 2, 1, 1, "0", "1", {},
-=======
-  QflexCircuit circuit;
-  circuit.load(std::stringstream(kBadTGate));
-  EXPECT_DEATH(
-      circuit_data_to_tensor_network(circuit, 2, 1, "0", "1", {},
->>>>>>> 7dcbf4cb
                                       off_qubits, grid_of_tensors, scratch),
       "");
 
   // Two qubit gate must have active qubit as first qubit input.
-<<<<<<< HEAD
   circuit_data = std::stringstream(kBadCzGate);
   EXPECT_ANY_THROW(
       circuit_data_to_grid_of_tensors(&circuit_data, 2, 1, 1, "0", "1", {},
-=======
-  circuit.load(std::stringstream(kBadCzGate));
-  EXPECT_DEATH(
-      circuit_data_to_tensor_network(circuit, 2, 1, "0", "1", {},
->>>>>>> 7dcbf4cb
                                       off_qubits, grid_of_tensors, scratch),
       "");
 
   // Two qubit gate must have active qubit as first qubit input.
-<<<<<<< HEAD
   circuit_data = std::stringstream(kBadCxGate);
   EXPECT_ANY_THROW(
       circuit_data_to_grid_of_tensors(&circuit_data, 2, 1, 1, "0", "1", {},
-=======
-  circuit.load(std::stringstream(kBadCxGate));
-  EXPECT_DEATH(
-      circuit_data_to_tensor_network(circuit, 2, 1, "0", "1", {},
->>>>>>> 7dcbf4cb
                                       off_qubits, grid_of_tensors, scratch),
       "");
 
   // Two qubit gate must have active qubit as second qubit input.
   off_qubits = {{1, 0}};
-<<<<<<< HEAD
   EXPECT_ANY_THROW(
       circuit_data_to_grid_of_tensors(&circuit_data, 2, 1, 1, "0", "1", {},
-=======
-  EXPECT_DEATH(
-      circuit_data_to_tensor_network(circuit, 2, 1, "0", "1", {},
->>>>>>> 7dcbf4cb
                                       off_qubits, grid_of_tensors, scratch),
       "");
 }
@@ -192,7 +140,6 @@
   std::vector<std::vector<int>> off_qubits = {{0, 0}};
   s_type scratch[256];
 
-<<<<<<< HEAD
   auto circuit_data = std::stringstream(kBadCycle1);
   EXPECT_ANY_THROW(
       circuit_data_to_grid_of_tensors(&circuit_data, 2, 2, 1, "000", "111", {},
@@ -222,15 +169,6 @@
       circuit_data_to_grid_of_tensors(&circuit_data, 2, 2, 1, "000", "111", {},
                                       off_qubits, grid_of_tensors, scratch),
       "");
-=======
-  QflexCircuit circuit;
-  EXPECT_ANY_THROW(circuit.load(std::stringstream(kBadCycle1)));
-  EXPECT_ANY_THROW(circuit.load(std::stringstream(kBadCycle2)));
-  EXPECT_ANY_THROW(circuit.load(std::stringstream(kBadCycle3)));
-  EXPECT_ANY_THROW(circuit.load(std::stringstream(kBadCycle4)));
-  EXPECT_ANY_THROW(circuit.load(std::stringstream(kBadCycle5)));
-
->>>>>>> 7dcbf4cb
 }
 
 // This circuit returns the input string with amplitude 1.
@@ -388,7 +326,6 @@
   std::vector<std::vector<std::vector<Tensor>>> grid_of_tensors;
   s_type scratch[256];
 
-<<<<<<< HEAD
   // Circuit data cannot be null pointer.
   EXPECT_ANY_THROW(circuit_data_to_grid_of_tensors(nullptr, 2, 1, 1, "01", "01", {},
                                                {}, grid_of_tensors, scratch),
@@ -397,36 +334,18 @@
   // Scratch cannot be null pointer.
   EXPECT_ANY_THROW(
       circuit_data_to_grid_of_tensors(&circuit_data, 2, 1, 1, "01", "01", {},
-=======
-  QflexCircuit circuit;
-  circuit.load(std::stringstream(kNullCircuit));
-
-  // Scratch cannot be null pointer.
-  EXPECT_DEATH(
-      circuit_data_to_tensor_network(circuit, 2, 1, "01", "01", {},
->>>>>>> 7dcbf4cb
                                       {}, grid_of_tensors, nullptr),
       "");
 
   // Input configuration length must be equal to the number of qubits.
-<<<<<<< HEAD
   EXPECT_ANY_THROW(
       circuit_data_to_grid_of_tensors(&circuit_data, 2, 1, 1, "001", "01", {},
-=======
-  EXPECT_DEATH(
-      circuit_data_to_tensor_network(circuit, 2, 1, "001", "01", {},
->>>>>>> 7dcbf4cb
                                       {}, grid_of_tensors, scratch),
       "");
 
   // Output configuration length must be equal to the number of qubits.
-<<<<<<< HEAD
   EXPECT_ANY_THROW(
       circuit_data_to_grid_of_tensors(&circuit_data, 2, 1, 1, "00", "011", {},
-=======
-  EXPECT_DEATH(
-      circuit_data_to_tensor_network(circuit, 2, 1, "00", "011", {},
->>>>>>> 7dcbf4cb
                                       {}, grid_of_tensors, scratch),
       "");
 }
@@ -439,11 +358,7 @@
   std::list<ContractionOperation> ordering;
 
   // Scratch cannot be null pointer.
-<<<<<<< HEAD
   EXPECT_ANY_THROW(grid_of_tensors_3D_to_2D(grid_of_tensors_3D, grid_of_tensors_2D,
-=======
-  EXPECT_DEATH(flatten_grid_of_tensors(grid_of_tensors_3D, grid_of_tensors_2D,
->>>>>>> 7dcbf4cb
                                         A, off, ordering, nullptr),
                "");
 }
