#include "evaluate_circuit.h"

#include "gmock/gmock.h"
#include "gtest/gtest.h"

namespace qflex {
namespace {

class GetOutputStatesTest : public testing::Test {
 public:
  void TestOutputExpectations() {
    get_output_states(&input_, ordering_, &final_qubits_, &output_states_);
    EXPECT_EQ(final_qubits_, expected_final_qubits_);
    EXPECT_EQ(output_states_, expected_output_states_);
  }

 protected:
  QflexInput input_;
  std::vector<std::vector<int>> final_qubits_, expected_final_qubits_;
  std::vector<std::string> output_states_, expected_output_states_;
  std::list<ContractionOperation> ordering_;
};

// ExpandPatch should not affect output states.
TEST_F(GetOutputStatesTest, IgnoresExpandPatch) {
  ordering_.emplace_back(ExpandPatch("a", {0, 0}));
  ordering_.emplace_back(ExpandPatch("a", {0, 1}));
  expected_final_qubits_ = {};
  expected_output_states_ = {""};
  TestOutputExpectations();
}

// MergePatches should not affect output states.
TEST_F(GetOutputStatesTest, IgnoresMergePatches) {
  ordering_.emplace_back(MergePatches("a", "b"));
  ordering_.emplace_back(MergePatches("b", "c"));
  expected_final_qubits_ = {};
  expected_output_states_ = {""};
  TestOutputExpectations();
}

// Non-terminal cuts should not affect output states.
TEST_F(GetOutputStatesTest, IgnoresNonTerminalCuts) {
  ordering_.emplace_back(CutIndex({{0, 0}, {0, 1}}, {1, 2}));
  ordering_.emplace_back(CutIndex({{0, 0}, {1, 0}}, {3}));
  expected_final_qubits_ = {};
  expected_output_states_ = {""};
  TestOutputExpectations();
}

// Terminal cuts are listed in index order, inline with other qubits.
TEST_F(GetOutputStatesTest, TerminalCutsOrderedNormally) {
  input_.grid.I = 3;
  input_.grid.J = 2;
  input_.final_state = "xx00x0";
  ordering_.emplace_back(CutIndex({{0, 1}}, {0}));
  ordering_.emplace_back(CutIndex({{0, 0}}, {0, 1}));
  ordering_.emplace_back(CutIndex({{2, 0}}, {1}));
  expected_final_qubits_ = {{0, 1}, {0, 0}, {2, 0}};
  expected_output_states_ = {"000010", "100010"};
  TestOutputExpectations();
}

// Terminal cuts with no values will be evaluated as "0" and "1", since output
// states can only be one of those two values.
TEST_F(GetOutputStatesTest, BlankCutValuesEvaluateBothStates) {
  input_.grid.I = 2;
  input_.grid.J = 2;
  input_.final_state = "xxx";
  ordering_.emplace_back(CutIndex({{0, 1}}));
  ordering_.emplace_back(CutIndex({{0, 0}}));
  ordering_.emplace_back(CutIndex({{1, 0}}));
  expected_final_qubits_ = {{0, 1}, {0, 0}, {1, 0}};
  expected_output_states_ = {"000", "001", "100", "101",
                             "010", "011", "110", "111"};
  TestOutputExpectations();
}

// When a mixture of operations are applied, only terminal cuts affect the
// output states.
TEST_F(GetOutputStatesTest, OnlyUseTerminalCuts) {
  input_.grid.I = 3;
  input_.grid.J = 2;
  input_.grid.qubits_off.push_back({2, 0});
  input_.final_state = "0000x";
  ordering_.emplace_back(CutIndex({{0, 1}, {1, 1}}, {1, 2}));
  ordering_.emplace_back(ExpandPatch("a", {0, 1}));
  ordering_.emplace_back(ExpandPatch("a", {0, 0}));
  ordering_.emplace_back(ExpandPatch("a", {1, 0}));
  ordering_.emplace_back(CutIndex({{2, 1}}));
  ordering_.emplace_back(ExpandPatch("b", {2, 1}));
  ordering_.emplace_back(ExpandPatch("b", {1, 1}));
  ordering_.emplace_back(MergePatches("a", "b"));
  expected_final_qubits_ = {{2, 1}};
  expected_output_states_ = {"00000", "00001"};
  TestOutputExpectations();
}

// Nullptr input in get_output_states()
TEST(GetOutputStatesDeathTest, InvalidInput) {
  QflexInput input;
  std::list<ContractionOperation> ordering;
  std::vector<std::vector<int>> final_qubits;
  std::vector<std::string> output_states;

  // Final qubits cannot be null pointer.
<<<<<<< HEAD
  EXPECT_ANY_THROW(get_output_states(ordering, nullptr, &output_states), "");

  // Output states cannot be null pointer.
  EXPECT_ANY_THROW(get_output_states(ordering, &final_qubits, nullptr), "");
=======
  EXPECT_DEATH(get_output_states(&input, ordering, nullptr, &output_states),
               "");

  // Output states cannot be null pointer.
  EXPECT_DEATH(get_output_states(&input, ordering, &final_qubits, nullptr), "");
>>>>>>> 7dcbf4cb
}

// Grid layout with trailing whitespace.
constexpr char kTestGrid_3x4[] = R"(0 1 1 0
                                    1 1 1 1
                                    0 1 0 0)";

constexpr char kTestGrid_6x2[] = R"(0 1
                                    1 0
                                    1 1
                                    1 1
                                    0 1
                                    0 0)";

TEST(ReadGridTest, ValidGrid3x4) {
  std::stringstream stream(kTestGrid_3x4);
  QflexGrid grid;
  grid.load(stream);
  std::vector<std::vector<int>> expected_off = {
      {0, 0}, {0, 3}, {2, 0}, {2, 2}, {2, 3}};
  EXPECT_EQ(grid.qubits_off, expected_off);
}

TEST(ReadGridTest, ValidGrid6x2) {
  std::stringstream stream(kTestGrid_6x2);
  QflexGrid grid;
  grid.load(stream);
  std::vector<std::vector<int>> expected_off = {
      {0, 0}, {1, 1}, {4, 0}, {5, 0}, {5, 1}};
  EXPECT_EQ(grid.qubits_off, expected_off);
}

// Below are config strings for a simple grid with one "off" qubit and one cut:
//   0 - 1
//   |   x --> cut between (0,1) and (1,1)
//   2 - 3
//       |
//   4   5 --> qubit at (2,0) is off; (2,1) is in final region.
// This circuit should return the input string with amplitude ~= 1 when summing
// over the cut values, but only when the output of (2,1) is a zero.
constexpr char kSimpleCircuit[] = R"(5
0 h 0
0 h 1
0 h 2
0 h 3
0 h 5
1 t 0
1 t 1
1 t 2
1 t 3
1 t 5
2 cz 0 1
3 cx 0 2
4 cx 1 3
5 cz 2 3
6 cz 3 5
11 cz 0 1
12 cx 0 2
13 cx 1 3
14 cz 2 3
15 cx 3 5
17 h 0
17 h 1
17 h 2
17 h 3
17 h 5)";

constexpr char kSimpleOrdering[] = R"(#
cut () 1 3
expand a 1
expand a 0
expand a 2
cut () 5
expand b 5
expand b 3
merge a b
)";

constexpr char kSimpleGrid[] = R"(1 1
                                  1 1
                                  0 1)";

// Perform a full evaluation of a very simple circuit.
TEST(EvaluateCircuitTest, SimpleCircuit) {
  std::stringstream circuit_data(kSimpleCircuit);
  std::stringstream ordering_data(kSimpleOrdering);
  std::stringstream grid_data(kSimpleGrid);

  QflexInput input;
  input.grid.I = 3;
  input.grid.J = 2;
  input.circuit.load(circuit_data);
  input.ordering_data = &ordering_data;
  input.grid.load(grid_data);
  input.initial_state = "00000";
  input.final_state = "1100x";

  std::vector<std::pair<std::string, std::complex<double>>> amplitudes =
      EvaluateCircuit(&input);

  ASSERT_EQ(amplitudes.size(), 2);
  EXPECT_EQ(amplitudes[0].first, "11000");
  EXPECT_EQ(amplitudes[1].first, "11001");
  EXPECT_NEAR(amplitudes[0].second.real(), 0.10669, 1e-5);
  EXPECT_NEAR(amplitudes[0].second.imag(), 0.04419, 1e-5);
  EXPECT_NEAR(amplitudes[1].second.real(), -0.01831, 1e-5);
  EXPECT_NEAR(amplitudes[1].second.imag(), -0.25758, 1e-5);
}

// Nullptr input in EvaluateCircuit()
TEST(EvaluateCircuitDeathTest, InvalidInput) {
  // Input cannot be null pointer.
  EXPECT_ANY_THROW(EvaluateCircuit(nullptr), "");
}

}  // namespace
}  // namespace qflex

int main(int argc, char** argv) {
  ::testing::InitGoogleTest(&argc, argv);
  return RUN_ALL_TESTS();
}<|MERGE_RESOLUTION|>--- conflicted
+++ resolved
@@ -104,18 +104,11 @@
   std::vector<std::string> output_states;
 
   // Final qubits cannot be null pointer.
-<<<<<<< HEAD
-  EXPECT_ANY_THROW(get_output_states(ordering, nullptr, &output_states), "");
-
-  // Output states cannot be null pointer.
-  EXPECT_ANY_THROW(get_output_states(ordering, &final_qubits, nullptr), "");
-=======
   EXPECT_DEATH(get_output_states(&input, ordering, nullptr, &output_states),
                "");
 
   // Output states cannot be null pointer.
   EXPECT_DEATH(get_output_states(&input, ordering, &final_qubits, nullptr), "");
->>>>>>> 7dcbf4cb
 }
 
 // Grid layout with trailing whitespace.
