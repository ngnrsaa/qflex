#include "contraction_utils.h"

#include "gmock/gmock.h"
#include "gtest/gtest.h"

namespace qflex {
namespace {

TEST(ContractionTest, IndexNaming) {
  // Standard two-qubit index.
  std::vector<std::vector<int>> index = {{1, 2}, {3, 4}};
  EXPECT_EQ(index_name(index), "(1,2),(3,4)");

  // Virtual index.
  index = {{1, 2, 3}, {4, 5, 6}};
  EXPECT_EQ(index_name(index), "(1,2,3),(4,5,6)");

  // Terminal index.
  index = {{1, 2}};
  EXPECT_EQ(index_name(index), "(1,2),(o)");
}

TEST(ContractionExceptionTest, IndexNamingFailures) {
  // Empty input.
  std::vector<std::vector<int>> index = {};
  try {
    index_name(index);
    FAIL() << "Expected index_name() to throw an exception.";
  } catch (const std::string& msg) {
    EXPECT_THAT(
        msg,
        testing::HasSubstr(
            "Failed to construct tensor name with input tensors size: 0."));
  }

  // Size mismatch.
  index = {{1, 2}, {3, 4, 5}};
  try {
    index_name(index);
    FAIL() << "Expected index_name() to throw an exception.";
  } catch (const std::string& msg) {
    EXPECT_THAT(msg, testing::HasSubstr(
                         "Failed to construct tensor name with the following "
                         "vectors: p1 = [1,2,] and p2 = [3,4,5,]."));
  }

  // Invalid size.
  index = {{1, 2, 3, 4}, {5, 6, 7, 8}};
  try {
    index_name(index);
    FAIL() << "Expected index_name() to throw an exception.";
  } catch (const std::string& msg) {
    EXPECT_THAT(msg, testing::HasSubstr(
                         "Failed to construct tensor name with the following "
                         "vectors: p1 = [1,2,3,4,] and p2 = [5,6,7,8,]."));
  }

  // Wrong number of tensor positions.
  index = {{1, 2}, {3, 4}, {5, 6}};
  try {
    index_name(index);
    FAIL() << "Expected index_name() to throw an exception.";
  } catch (const std::string& msg) {
    EXPECT_THAT(
        msg,
        testing::HasSubstr(
            "Failed to construct tensor name with input tensors size: 3."));
  }

  // Wrong-size terminal index.
  index = {{1, 2, 3}};
  try {
    index_name(index);
    FAIL() << "Expected index_name() to throw an exception.";
  } catch (const std::string& msg) {
    EXPECT_THAT(msg, testing::HasSubstr(
                         "Failed to construct tensor name with the following "
                         "vectors: p1 = [1,2,3,] and p2 = []."));
  }
}

TEST(ContractionTest, OperationHandling) {
  std::list<ContractionOperation> ordering;
  std::vector<std::vector<int>> index = {{1, 2}, {3, 4}};
  std::vector<int> cut_values = {5, 6};
  ordering.emplace_back(CutIndex(index, cut_values));
  ASSERT_EQ(ordering.back().op_type, ContractionOperation::CUT);
  EXPECT_EQ(ordering.back().cut.tensors, index);
  EXPECT_EQ(ordering.back().cut.values, cut_values);

  std::vector<int> expand_tensor = {7, 8};
  ordering.emplace_back(ExpandPatch("a", expand_tensor));
  ASSERT_EQ(ordering.back().op_type, ContractionOperation::EXPAND);
  EXPECT_EQ(ordering.back().expand.id, "a");
  EXPECT_EQ(ordering.back().expand.tensor, expand_tensor);

  ordering.emplace_back(MergePatches("a", "b"));
  ASSERT_EQ(ordering.back().op_type, ContractionOperation::MERGE);
  EXPECT_EQ(ordering.back().merge.source_id, "a");
  EXPECT_EQ(ordering.back().merge.target_id, "b");
}

TEST(ContractionTest, RepeatedOperations) {
  // Cannot contract the same tensor twice.
  std::list<ContractionOperation> ordering;
  ordering.emplace_back(ExpandPatch("a", {1, 2}));
  ordering.emplace_back(ExpandPatch("a", {1, 2}));
  try {
    ValidateOrdering(ordering);
    FAIL() << "Expected ValidateOrdering() to throw an exception.";
  } catch (const std::string& msg) {
    EXPECT_THAT(
        msg, testing::HasSubstr("Tensor (1,2) is contracted multiple times."));
  }

  // Cannot cut the same index twice.
  ordering.clear();
  std::vector<std::vector<int>> index = {{1, 2}, {1, 3}};
  ordering.emplace_back(CutIndex(index, {0, 1}));
  ordering.emplace_back(CutIndex(index, {2, 3}));
  try {
    ValidateOrdering(ordering);
    FAIL() << "Expected ValidateOrdering() to throw an exception.";
  } catch (const std::string& msg) {
    EXPECT_THAT(msg,
                testing::HasSubstr("Index (1,2),(1,3) is cut multiple times."));
  }

  // Cannot merge the same patch twice.
  ordering.clear();
  ordering.emplace_back(MergePatches("a", "b"));
  ordering.emplace_back(MergePatches("a", "c"));
  try {
    ValidateOrdering(ordering);
    FAIL() << "Expected ValidateOrdering() to throw an exception.";
  } catch (const std::string& msg) {
    EXPECT_THAT(msg, testing::HasSubstr("Patch a is merged multiple times."));
  }

  // Can merge into the same patch twice.
  ordering.clear();
  ordering.emplace_back(MergePatches("a", "c"));
  ordering.emplace_back(MergePatches("b", "c"));
  EXPECT_NO_THROW(ValidateOrdering(ordering));
}

TEST(ContractionTest, MergeSafety) {
  // Cannot expand a patch after merging it.
  std::list<ContractionOperation> ordering;
  ordering.emplace_back(MergePatches("a", "b"));
  ordering.emplace_back(ExpandPatch("a", {1, 2}));
  try {
    ValidateOrdering(ordering);
    FAIL() << "Expected ValidateOrdering() to throw an exception.";
  } catch (const std::string& msg) {
    EXPECT_THAT(
        msg, testing::HasSubstr(
                 "Tensor at (1,2) is added to non-empty patch a after a cut."));
  }

  // Can expand a patch that has been merged into.
  ordering.clear();
  ordering.emplace_back(MergePatches("a", "b"));
  ordering.emplace_back(ExpandPatch("b", {1, 2}));
  EXPECT_NO_THROW(ValidateOrdering(ordering));
}

TEST(ContractionTest, CutSafety) {
  // Cannot expand the same patch before and after a cut.
  std::list<ContractionOperation> ordering;
  std::vector<std::vector<int>> index = {{1, 2}, {1, 3}};
  std::vector<int> cut_values = {0, 1};
  ordering.emplace_back(ExpandPatch("a", {1, 2}));
  ordering.emplace_back(CutIndex(index, cut_values));
  ordering.emplace_back(ExpandPatch("a", {2, 2}));
  try {
    ValidateOrdering(ordering);
    FAIL() << "Expected ValidateOrdering() to throw an exception.";
  } catch (const std::string& msg) {
    EXPECT_THAT(
        msg, testing::HasSubstr(
                 "Tensor at (2,2) is added to non-empty patch a after a cut."));
  }

  // Cannot merge into a patch after a cut if it was previously expanded.
  ordering.clear();
  ordering.emplace_back(ExpandPatch("b", {1, 2}));
  ordering.emplace_back(CutIndex(index, cut_values));
  ordering.emplace_back(MergePatches("a", "b"));
  try {
    ValidateOrdering(ordering);
    FAIL() << "Expected ValidateOrdering() to throw an exception.";
  } catch (const std::string& msg) {
    EXPECT_THAT(msg,
                testing::HasSubstr(
                    "Patch a is merged into non-empty patch b after a cut."));
  }

  // Cannot expand a patch after a cut if it was previously merged into.
  ordering.clear();
  ordering.emplace_back(MergePatches("a", "b"));
  ordering.emplace_back(CutIndex(index, cut_values));
  ordering.emplace_back(ExpandPatch("b", {1, 2}));
  try {
    ValidateOrdering(ordering);
    FAIL() << "Expected ValidateOrdering() to throw an exception.";
  } catch (const std::string& msg) {
    EXPECT_THAT(
        msg, testing::HasSubstr(
                 "Tensor at (1,2) is added to non-empty patch b after a cut."));
  }

  // Cannot merge into a patch before and after a cut.
  ordering.clear();
  ordering.emplace_back(MergePatches("a", "c"));
  ordering.emplace_back(CutIndex(index, cut_values));
  ordering.emplace_back(MergePatches("b", "c"));
  try {
    ValidateOrdering(ordering);
    FAIL() << "Expected ValidateOrdering() to throw an exception.";
  } catch (const std::string& msg) {
    EXPECT_THAT(msg,
                testing::HasSubstr(
                    "Patch b is merged into non-empty patch c after a cut."));
  }

  // Can merge a patch into an empty patch for later use.
  ordering.clear();
  ordering.emplace_back(ExpandPatch("a", {1, 2}));
  ordering.emplace_back(CutIndex(index, cut_values));
  ordering.emplace_back(MergePatches("a", "b"));
  ordering.emplace_back(ExpandPatch("b", {1, 3}));
  EXPECT_NO_THROW(ValidateOrdering(ordering));
}

// Trivial grid with one "off" qubit and one cut:
//   0 - 1
//   |   x --> cut between (0,1) and (1,1)
//   2 - 3
//       |
//   4   5 --> qubit at (2,0) is off; (2,1) is in final region.
// This circuit should return the input string with amplitude ~= 1 when summing
// over the cut values, but only when the output of (2,1) is a zero.
TEST(ContractionTest, SimpleInitializeData) {
  std::vector<std::vector<Tensor>> tensor_grid;
  for (int i = 0; i < 3; ++i) {
    tensor_grid.push_back(std::vector<Tensor>(2));
  }
  // clang-format off
  std::vector<std::complex<float>> I_4 =
      {1, 0, 0, 0,
       0, 1, 0, 0,
       0, 0, 1, 0,
       0, 0, 0, 1};
  std::vector<std::complex<float>> I_8 =
      {1, 0, 0, 0, 0, 0, 0, 0,
       0, 1, 0, 0, 0, 0, 0, 0,
       0, 0, 1, 0, 0, 0, 0, 0,
       0, 0, 0, 1, 0, 0, 0, 0,
       0, 0, 0, 0, 1, 0, 0, 0,
       0, 0, 0, 0, 0, 1, 0, 0,
       0, 0, 0, 0, 0, 0, 1, 0,
       0, 0, 0, 0, 0, 0, 0, 1};
  std::vector<std::complex<float>> I_2x4 =
      {1, 0, 0, 0,
       0, 1, 0, 0};
  // clang-format on

  tensor_grid[0][0] = Tensor({"(0,0),(0,1)", "(0,0),(1,0)"}, {4, 4}, I_4);
  tensor_grid[0][1] = Tensor({"(0,1),(1,1)", "(0,0),(0,1)"}, {4, 4}, I_4);
  tensor_grid[1][0] = Tensor({"(0,0),(1,0)", "(1,0),(1,1)"}, {4, 4}, I_4);
  tensor_grid[1][1] =
      Tensor({"(0,1),(1,1)", "(1,1),(2,1)", "(1,0),(1,1)"}, {4, 4, 4}, I_8);
  tensor_grid[2][1] = Tensor({"(2,1),(o)", "(1,1),(2,1)"}, {2, 4}, I_2x4);

  std::list<ContractionOperation> ordering;
  ordering.emplace_back(CutIndex({{0, 1}, {1, 1}}));
  ordering.emplace_back(ExpandPatch("a", {0, 1}));
  ordering.emplace_back(ExpandPatch("a", {0, 0}));
  ordering.emplace_back(ExpandPatch("a", {1, 0}));
  ordering.emplace_back(CutIndex({{2, 1}}));
  ordering.emplace_back(ExpandPatch("b", {2, 1}));
  ordering.emplace_back(ExpandPatch("b", {1, 1}));
  ordering.emplace_back(MergePatches("a", "b"));

  std::vector<std::complex<double>> amplitudes(2);
  auto data = ContractionData::Initialize(ordering, &tensor_grid, &amplitudes);

  std::unordered_map<std::string, bool> active_patches;
  for (const auto& patch : data.scratch_list()) {
    active_patches[patch] = false;
  }
  data.ContractGrid(ordering, /*output_index=*/0, active_patches);
  ASSERT_EQ(amplitudes.size(), 2);
  // amplitudes[0] represents <00000|U|00000>, and should return 1.
  EXPECT_FLOAT_EQ(amplitudes[0].real(), 1.0);
  EXPECT_FLOAT_EQ(amplitudes[0].imag(), 0.0);
  // amplitudes[1] represents <00000|U|00001>, and should return 0.
  EXPECT_FLOAT_EQ(amplitudes[1].real(), 0.0);
  EXPECT_FLOAT_EQ(amplitudes[1].imag(), 0.0);
}

// This test demonstrates the creation and validation of a complex contraction
// ordering - specifically, the "alternative" contraction for the 7x7 grid
// defined in this paper: https://arxiv.org/pdf/1811.09599.pdf
TEST(ContractionTest, ExampleOrdering) {
  std::list<ContractionOperation> ordering;
  const std::vector<std::vector<int>> order_A = {
      {0, 0}, {0, 1}, {1, 0}, {1, 1}, {0, 2}, {2, 0}, {1, 2}, {2, 1}, {2, 2}};
  for (const auto& coord : order_A) {
    ordering.emplace_back(ExpandPatch("A", coord));
  }
  const std::vector<std::vector<int>> order_pB = {
      {6, 0}, {5, 0}, {4, 0}, {3, 0}, {6, 1}, {5, 1}, {4, 1}, {3, 1}};
  for (const auto& coord : order_pB) {
    ordering.emplace_back(ExpandPatch("pB", coord));
  }
  const std::vector<std::vector<int>> order_ppD = {
      {6, 6}, {6, 5}, {5, 6}, {5, 5}, {6, 4}, {4, 6}, {5, 4}, {4, 5}, {4, 4}};
  for (const auto& coord : order_ppD) {
    ordering.emplace_back(ExpandPatch("ppD", coord));
  }
  const std::vector<std::vector<std::vector<int>>> cuts_1 = {{{6, 2}, {6, 3}}};
  for (const auto& cut : cuts_1) {
    ordering.emplace_back(CutIndex(cut));
  }
  // Copies tensor "pB" to "B" for reuse.
  ordering.emplace_back(MergePatches("pB", "B"));
  const std::vector<std::vector<int>> order_B = {
      {6, 2}, {5, 2}, {4, 2}, {3, 2}};
  for (const auto& coord : order_B) {
    ordering.emplace_back(ExpandPatch("B", coord));
  }
  ordering.emplace_back(MergePatches("A", "B"));
  // Copies tensor "ppD" to "pD" for reuse.
  ordering.emplace_back(MergePatches("ppD", "pD"));
  const std::vector<std::vector<int>> order_pD = {{6, 3}, {5, 3}, {4, 3}};
  for (const auto& coord : order_pD) {
    ordering.emplace_back(ExpandPatch("pD", coord));
  }
  const std::vector<std::vector<int>> order_pC = {{0, 6}, {1, 6}, {2, 6},
                                                  {0, 5}, {1, 5}, {2, 5}};
  for (const auto& coord : order_pC) {
    ordering.emplace_back(ExpandPatch("pC", coord));
  }
  const std::vector<std::vector<std::vector<int>>> cuts_2 = {{{2, 6}, {3, 6}}};
  for (const auto& cut : cuts_2) {
    ordering.emplace_back(CutIndex(cut));
  }
  // Copies tensor "pD" to "D" for reuse.
  ordering.emplace_back(MergePatches("pD", "D"));
  const std::vector<std::vector<int>> order_D = {
      {3, 6}, {3, 5}, {3, 4}, {3, 3}};
  for (const auto& coord : order_D) {
    ordering.emplace_back(ExpandPatch("D", coord));
  }
  ordering.emplace_back(MergePatches("B", "D"));
  const std::vector<std::vector<int>> order_C = {{0, 4}, {1, 4}, {2, 4},
                                                 {0, 3}, {1, 3}, {2, 3}};
  // These are "terminal cuts" for fast sampling over output values of C.
  for (const auto& tensor : order_C) {
    ordering.emplace_back(CutIndex({tensor}));
  }
  ordering.emplace_back(MergePatches("pC", "C"));
  for (const auto& coord : order_C) {
    ordering.emplace_back(ExpandPatch("C", coord));
  }
  ordering.emplace_back(MergePatches("D", "C"));

  EXPECT_NO_THROW(ValidateOrdering(ordering));
}

constexpr char kSimpleOrdering[] = R"(# test comment
cut (1,2) 1 3
expand a 1
expand a 0
expand a 2
cut () 5
expand b 5
expand b 3
merge a b
)";
TEST(OrderingParserTest, ParseSimpleOrdering) {
  QflexInput input;
  input.ordering.load(std::stringstream(kSimpleOrdering));
  input.grid.qubits_off = {{2, 0}};
  input.grid.I = 3;
  input.grid.J = 2;

  std::list<ContractionOperation> ordering;
  ASSERT_TRUE(ordering_data_to_contraction_ordering(input, &ordering));

  std::list<ContractionOperation> expected_ordering;
  expected_ordering.emplace_back(CutIndex({{0, 1}, {1, 1}}, {1, 2}));
  expected_ordering.emplace_back(ExpandPatch("a", {0, 1}));
  expected_ordering.emplace_back(ExpandPatch("a", {0, 0}));
  expected_ordering.emplace_back(ExpandPatch("a", {1, 0}));
  expected_ordering.emplace_back(CutIndex({{2, 1}}));
  expected_ordering.emplace_back(ExpandPatch("b", {2, 1}));
  expected_ordering.emplace_back(ExpandPatch("b", {1, 1}));
  expected_ordering.emplace_back(MergePatches("a", "b"));

  int op_count = expected_ordering.size();
  ASSERT_EQ(ordering.size(), op_count);
  for (int i = 0; i < op_count; ++i) {
    const auto op = ordering.front();
    const auto expected_op = expected_ordering.front();
    ASSERT_EQ(op.op_type, expected_op.op_type);
    if (op.op_type == ContractionOperation::EXPAND) {
      EXPECT_EQ(op.expand.id, expected_op.expand.id);
      EXPECT_EQ(op.expand.tensor, expected_op.expand.tensor);
    } else if (op.op_type == ContractionOperation::CUT) {
      EXPECT_EQ(op.cut.tensors, expected_op.cut.tensors);
      EXPECT_EQ(op.cut.values, expected_op.cut.values);

    } else if (op.op_type == ContractionOperation::MERGE) {
      EXPECT_EQ(op.merge.source_id, expected_op.merge.source_id);
      EXPECT_EQ(op.merge.target_id, expected_op.merge.target_id);
    }
    ordering.pop_front();
    expected_ordering.pop_front();
  }
}

constexpr char kInvertedCutOrdering[] = R"(# test comment
cut (1,2) 1 0
)";

TEST(OrderingParserTest, ParseCutReordering) {
  QflexInput input;
  input.ordering.load(std::stringstream(kInvertedCutOrdering));
  input.grid.qubits_off = {{2, 0}};
  input.grid.I = 3;
  input.grid.J = 2;

  std::list<ContractionOperation> ordering;
  ASSERT_TRUE(ordering_data_to_contraction_ordering(input, &ordering));

  ContractionOperation expected_op(CutIndex({{0, 0}, {0, 1}}, {1, 2}));

  ASSERT_EQ(ordering.size(), 1);
  const auto& op = ordering.front();
  EXPECT_EQ(op.cut.tensors, expected_op.cut.tensors);
  EXPECT_EQ(op.cut.values, expected_op.cut.values);
}

TEST(OrderingParserTest, ParserFailures) {
  QflexInput input;

  // Invalid operations cause failures.
  input.ordering.instructions = {"bad op 1 2"};
  input.grid.qubits_off = {{2, 0}};
  input.grid.I = 3;
  input.grid.J = 2;

  std::list<ContractionOperation> ordering;
  EXPECT_FALSE(ordering_data_to_contraction_ordering(input, &ordering));

  // Qubit indices must be within the grid (3x2).
  input.ordering.instructions = {"expand a 8"};
  EXPECT_FALSE(ordering_data_to_contraction_ordering(input, &ordering));
  input.ordering.instructions = {"expand a -2"};
  EXPECT_FALSE(ordering_data_to_contraction_ordering(input, &ordering));
  input.ordering.instructions = {"cut () 1 7"};
  EXPECT_FALSE(ordering_data_to_contraction_ordering(input, &ordering));
  input.ordering.instructions = {"cut () -1 4"};
  EXPECT_FALSE(ordering_data_to_contraction_ordering(input, &ordering));

  // Cuts must receive a valid value list.
  input.ordering.instructions = {"cut 2 3"};
  EXPECT_FALSE(ordering_data_to_contraction_ordering(input, &ordering));
  // Spaces are not allowed in the value list.
  input.ordering.instructions = {"cut (1, 2) 2 3"};
  EXPECT_FALSE(ordering_data_to_contraction_ordering(input, &ordering));
}

TEST(OrderingParserExceptionTest, InvalidInput) {
  // Ordering cannot be null pointer.
  try {
    ordering_data_to_contraction_ordering(QflexInput(), nullptr);
    FAIL() << "Expected ordering_data_to_contration_ordering() to throw an "
              "exception.";
  } catch (const std::string& msg) {
    EXPECT_THAT(msg, testing::HasSubstr("Ordering must be non-null."));
  }
}

constexpr char kInvalidOrdering[] = R"(# test comment
expand a 1
expand a 1
)";
TEST(OrderingParserExceptionTest, InvalidOrderingGenerated) {
  QflexInput input;
  input.ordering.load(std::stringstream(kInvalidOrdering));
  input.grid.qubits_off = {{2, 0}};
  input.grid.I = 3;
  input.grid.J = 2;

  std::list<ContractionOperation> ordering;
  try {
    ordering_data_to_contraction_ordering(input, &ordering);
    FAIL() << "Expected ordering_data_to_contration_ordering() to throw an "
              "exception.";
  } catch (const std::string& msg) {
<<<<<<< HEAD
    EXPECT_THAT(msg, testing::HasSubstr("Generated ordering must be valid."));
=======
    EXPECT_THAT(
        msg, testing::HasSubstr("Tensor (0,1) is contracted multiple times"));
>>>>>>> 051b2b1f
  }
}

TEST(ContractionExceptionTest, ContractGridInvalidInput) {
  std::list<ContractionOperation> ordering;
  std::vector<std::vector<Tensor>> tensor_grid;
  std::vector<std::complex<double>> amplitudes;

  // Tensor grid cannot be null pointer.
  try {
    ContractGrid(ordering, nullptr, &amplitudes);
    FAIL() << "Expected ContractGrid() to throw an exception.";
  } catch (const std::string& msg) {
    EXPECT_THAT(msg, testing::HasSubstr("Tensor grid must be non-null."));
  }

  // Amplitudes cannot be null pointer.
  try {
    ContractGrid(ordering, &tensor_grid, nullptr);
    FAIL() << "Expected ContractGrid() to throw an exception.";
  } catch (const std::string& msg) {
    EXPECT_THAT(
        msg, testing::HasSubstr("Amplitude return vector must be non-null."));
  }
}

TEST(ContractionExceptionTest, InitializeInvalidInput) {
  std::list<ContractionOperation> ordering;
  std::vector<std::vector<Tensor>> tensor_grid;
  std::vector<std::complex<double>> amplitudes;

  // Tensor grid cannot be null pointer.
  try {
    ContractionData::Initialize(ordering, nullptr, &amplitudes);
    FAIL() << "Expected ContractionData::Initialize() to throw an exception.";
  } catch (const std::string& msg) {
    EXPECT_THAT(msg, testing::HasSubstr("Tensor grid must be non-null."));
  }

  // Amplitudes cannot be null pointer.
  try {
    ContractionData::Initialize(ordering, &tensor_grid, nullptr);
    FAIL() << "Expected ContractionData::Initialize() to throw an exception.";
  } catch (const std::string& msg) {
    EXPECT_THAT(
        msg, testing::HasSubstr("Amplitude return vector must be non-null."));
  }
}

}  // namespace
}  // namespace qflex

int main(int argc, char** argv) {
  ::testing::InitGoogleTest(&argc, argv);
  return RUN_ALL_TESTS();
}<|MERGE_RESOLUTION|>--- conflicted
+++ resolved
@@ -502,12 +502,8 @@
     FAIL() << "Expected ordering_data_to_contration_ordering() to throw an "
               "exception.";
   } catch (const std::string& msg) {
-<<<<<<< HEAD
-    EXPECT_THAT(msg, testing::HasSubstr("Generated ordering must be valid."));
-=======
     EXPECT_THAT(
         msg, testing::HasSubstr("Tensor (0,1) is contracted multiple times"));
->>>>>>> 051b2b1f
   }
 }
 
