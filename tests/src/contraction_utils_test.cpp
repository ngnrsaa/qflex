#include "contraction_utils.h"

#include "gmock/gmock.h"
#include "gtest/gtest.h"

namespace qflex {
namespace {

TEST(ContractionTest, IndexNaming) {
  // Standard two-qubit index.
  std::vector<std::vector<int>> index = {{1, 2}, {3, 4}};
  EXPECT_EQ(index_name(index), "(1,2),(3,4)");

  // Virtual index.
  index = {{1, 2, 3}, {4, 5, 6}};
  EXPECT_EQ(index_name(index), "(1,2,3),(4,5,6)");

  // Terminal index.
  index = {{1, 2}};
  EXPECT_EQ(index_name(index), "(1,2),(o)");
}

TEST(ContractionExceptionTest, IndexNamingFailures) {
  // Empty input.
  std::vector<std::vector<int>> index = {};
  try {
    index_name(index);
    FAIL() << "Expected index_name() to throw an exception.";
  } catch (std::string msg) {
    EXPECT_THAT(
        msg,
        testing::HasSubstr(
            "Failed to construct tensor name with input tensors size: 0."));
  }

  // Size mismatch.
  index = {{1, 2}, {3, 4, 5}};
  try {
    index_name(index);
    FAIL() << "Expected index_name() to throw an exception.";
  } catch (std::string msg) {
    EXPECT_THAT(msg, testing::HasSubstr(
                         "Failed to construct tensor name with the following "
                         "vectors: p1 = [1,2,] and p2 = [3,4,5,]."));
  }

  // Invalid size.
  index = {{1, 2, 3, 4}, {5, 6, 7, 8}};
  try {
    index_name(index);
    FAIL() << "Expected index_name() to throw an exception.";
  } catch (std::string msg) {
    EXPECT_THAT(msg, testing::HasSubstr(
                         "Failed to construct tensor name with the following "
                         "vectors: p1 = [1,2,3,4,] and p2 = [5,6,7,8,]."));
  }

  // Wrong number of tensor positions.
  index = {{1, 2}, {3, 4}, {5, 6}};
  try {
    index_name(index);
    FAIL() << "Expected index_name() to throw an exception.";
  } catch (std::string msg) {
    EXPECT_THAT(
        msg,
        testing::HasSubstr(
            "Failed to construct tensor name with input tensors size: 3."));
  }

  // Wrong-size terminal index.
  index = {{1, 2, 3}};
  try {
    index_name(index);
    FAIL() << "Expected index_name() to throw an exception.";
  } catch (std::string msg) {
    EXPECT_THAT(msg, testing::HasSubstr(
                         "Failed to construct tensor name with the following "
                         "vectors: p1 = [1,2,3,] and p2 = []."));
  }
}

TEST(ContractionTest, OperationHandling) {
  std::list<ContractionOperation> ordering;
  std::vector<std::vector<int>> index = {{1, 2}, {3, 4}};
  std::vector<int> cut_values = {5, 6};
  ordering.emplace_back(CutIndex(index, cut_values));
  ASSERT_EQ(ordering.back().op_type, ContractionOperation::CUT);
  EXPECT_EQ(ordering.back().cut.tensors, index);
  EXPECT_EQ(ordering.back().cut.values, cut_values);

  std::vector<int> expand_tensor = {7, 8};
  ordering.emplace_back(ExpandPatch("a", expand_tensor));
  ASSERT_EQ(ordering.back().op_type, ContractionOperation::EXPAND);
  EXPECT_EQ(ordering.back().expand.id, "a");
  EXPECT_EQ(ordering.back().expand.tensor, expand_tensor);

  ordering.emplace_back(MergePatches("a", "b"));
  ASSERT_EQ(ordering.back().op_type, ContractionOperation::MERGE);
  EXPECT_EQ(ordering.back().merge.source_id, "a");
  EXPECT_EQ(ordering.back().merge.target_id, "b");
}

TEST(ContractionTest, RepeatedOperations) {
  // Cannot contract the same tensor twice.
  std::list<ContractionOperation> ordering;
  ordering.emplace_back(ExpandPatch("a", {1, 2}));
  ordering.emplace_back(ExpandPatch("a", {1, 2}));
<<<<<<< HEAD
  EXPECT_FALSE(std::get<bool>(IsOrderingValid(ordering)));
=======
  EXPECT_ANY_THROW(ValidateOrdering(ordering));
>>>>>>> 04c90769

  // Cannot cut the same index twice.
  ordering.clear();
  std::vector<std::vector<int>> index = {{1, 2}, {1, 3}};
  ordering.emplace_back(CutIndex(index, {0, 1}));
  ordering.emplace_back(CutIndex(index, {2, 3}));
<<<<<<< HEAD
  EXPECT_FALSE(std::get<bool>(IsOrderingValid(ordering)));
=======
  EXPECT_ANY_THROW(ValidateOrdering(ordering));
>>>>>>> 04c90769

  // Cannot merge the same patch twice.
  ordering.clear();
  ordering.emplace_back(MergePatches("a", "b"));
  ordering.emplace_back(MergePatches("a", "c"));
<<<<<<< HEAD
  EXPECT_FALSE(std::get<bool>(IsOrderingValid(ordering)));
=======
  EXPECT_ANY_THROW(ValidateOrdering(ordering));
>>>>>>> 04c90769

  // Can merge into the same patch twice.
  ordering.clear();
  ordering.emplace_back(MergePatches("a", "c"));
  ordering.emplace_back(MergePatches("b", "c"));
<<<<<<< HEAD
  EXPECT_TRUE(std::get<bool>(IsOrderingValid(ordering)));
=======
  EXPECT_NO_THROW(ValidateOrdering(ordering));
>>>>>>> 04c90769
}

TEST(ContractionTest, MergeSafety) {
  // Cannot expand a patch after merging it.
  std::list<ContractionOperation> ordering;
  ordering.emplace_back(MergePatches("a", "b"));
  ordering.emplace_back(ExpandPatch("a", {1, 2}));
<<<<<<< HEAD
  EXPECT_FALSE(std::get<bool>(IsOrderingValid(ordering)));
=======
  EXPECT_ANY_THROW(ValidateOrdering(ordering));
>>>>>>> 04c90769

  // Can expand a patch that has been merged into.
  ordering.clear();
  ordering.emplace_back(MergePatches("a", "b"));
  ordering.emplace_back(ExpandPatch("b", {1, 2}));
<<<<<<< HEAD
  EXPECT_TRUE(std::get<bool>(IsOrderingValid(ordering)));
=======
  EXPECT_NO_THROW(ValidateOrdering(ordering));
>>>>>>> 04c90769
}

TEST(ContractionTest, CutSafety) {
  // Cannot expand the same patch before and after a cut.
  std::list<ContractionOperation> ordering;
  std::vector<std::vector<int>> index = {{1, 2}, {1, 3}};
  std::vector<int> cut_values = {0, 1};
  ordering.emplace_back(ExpandPatch("a", {1, 2}));
  ordering.emplace_back(CutIndex(index, cut_values));
  ordering.emplace_back(ExpandPatch("a", {2, 2}));
<<<<<<< HEAD
  EXPECT_FALSE(std::get<bool>(IsOrderingValid(ordering)));
=======
  EXPECT_ANY_THROW(ValidateOrdering(ordering));
>>>>>>> 04c90769

  // Cannot merge into a patch after a cut if it was previously expanded.
  ordering.clear();
  ordering.emplace_back(ExpandPatch("b", {1, 2}));
  ordering.emplace_back(CutIndex(index, cut_values));
  ordering.emplace_back(MergePatches("a", "b"));
<<<<<<< HEAD
  EXPECT_FALSE(std::get<bool>(IsOrderingValid(ordering)));
=======
  EXPECT_ANY_THROW(ValidateOrdering(ordering));
>>>>>>> 04c90769

  // Cannot expand a patch after a cut if it was previously merged into.
  ordering.clear();
  ordering.emplace_back(MergePatches("a", "b"));
  ordering.emplace_back(CutIndex(index, cut_values));
  ordering.emplace_back(ExpandPatch("b", {1, 2}));
<<<<<<< HEAD
  EXPECT_FALSE(std::get<bool>(IsOrderingValid(ordering)));
=======
  EXPECT_ANY_THROW(ValidateOrdering(ordering));
>>>>>>> 04c90769

  // Cannot merge into a patch before and after a cut.
  ordering.clear();
  ordering.emplace_back(MergePatches("a", "c"));
  ordering.emplace_back(CutIndex(index, cut_values));
  ordering.emplace_back(MergePatches("b", "c"));
<<<<<<< HEAD
  EXPECT_FALSE(std::get<bool>(IsOrderingValid(ordering)));
=======
  EXPECT_ANY_THROW(ValidateOrdering(ordering));
>>>>>>> 04c90769

  // Can merge a patch into an empty patch for later use.
  ordering.clear();
  ordering.emplace_back(ExpandPatch("a", {1, 2}));
  ordering.emplace_back(CutIndex(index, cut_values));
  ordering.emplace_back(MergePatches("a", "b"));
  ordering.emplace_back(ExpandPatch("b", {1, 3}));
<<<<<<< HEAD
  EXPECT_TRUE(std::get<bool>(IsOrderingValid(ordering)));
=======
  EXPECT_NO_THROW(ValidateOrdering(ordering));
>>>>>>> 04c90769
}

// Trivial grid with one "off" qubit and one cut:
//   0 - 1
//   |   x --> cut between (0,1) and (1,1)
//   2 - 3
//       |
//   4   5 --> qubit at (2,0) is off; (2,1) is in final region.
// This circuit should return the input string with amplitude ~= 1 when summing
// over the cut values, but only when the output of (2,1) is a zero.
TEST(ContractionTest, SimpleInitializeData) {
  std::vector<std::vector<Tensor>> tensor_grid;
  for (int i = 0; i < 3; ++i) {
    tensor_grid.push_back(std::vector<Tensor>(2));
  }
  // clang-format off
  std::vector<std::complex<float>> I_4 =
      {1, 0, 0, 0,
       0, 1, 0, 0,
       0, 0, 1, 0,
       0, 0, 0, 1};
  std::vector<std::complex<float>> I_8 =
      {1, 0, 0, 0, 0, 0, 0, 0,
       0, 1, 0, 0, 0, 0, 0, 0,
       0, 0, 1, 0, 0, 0, 0, 0,
       0, 0, 0, 1, 0, 0, 0, 0,
       0, 0, 0, 0, 1, 0, 0, 0,
       0, 0, 0, 0, 0, 1, 0, 0,
       0, 0, 0, 0, 0, 0, 1, 0,
       0, 0, 0, 0, 0, 0, 0, 1};
  std::vector<std::complex<float>> I_2x4 =
      {1, 0, 0, 0,
       0, 1, 0, 0};
  // clang-format on

  tensor_grid[0][0] = Tensor({"(0,0),(0,1)", "(0,0),(1,0)"}, {4, 4}, I_4);
  tensor_grid[0][1] = Tensor({"(0,1),(1,1)", "(0,0),(0,1)"}, {4, 4}, I_4);
  tensor_grid[1][0] = Tensor({"(0,0),(1,0)", "(1,0),(1,1)"}, {4, 4}, I_4);
  tensor_grid[1][1] =
      Tensor({"(0,1),(1,1)", "(1,1),(2,1)", "(1,0),(1,1)"}, {4, 4, 4}, I_8);
  tensor_grid[2][1] = Tensor({"(2,1),(o)", "(1,1),(2,1)"}, {2, 4}, I_2x4);

  std::list<ContractionOperation> ordering;
  ordering.emplace_back(CutIndex({{0, 1}, {1, 1}}));
  ordering.emplace_back(ExpandPatch("a", {0, 1}));
  ordering.emplace_back(ExpandPatch("a", {0, 0}));
  ordering.emplace_back(ExpandPatch("a", {1, 0}));
  ordering.emplace_back(CutIndex({{2, 1}}));
  ordering.emplace_back(ExpandPatch("b", {2, 1}));
  ordering.emplace_back(ExpandPatch("b", {1, 1}));
  ordering.emplace_back(MergePatches("a", "b"));

  std::vector<std::complex<double>> amplitudes(2);
  auto data = ContractionData::Initialize(ordering, &tensor_grid, &amplitudes);

  std::unordered_map<std::string, bool> active_patches;
  for (const auto& patch : data.scratch_list()) {
    active_patches[patch] = false;
  }
  data.ContractGrid(ordering, /*output_index=*/0, active_patches);
  ASSERT_EQ(amplitudes.size(), 2);
  // amplitudes[0] represents <00000|U|00000>, and should return 1.
  EXPECT_FLOAT_EQ(amplitudes[0].real(), 1.0);
  EXPECT_FLOAT_EQ(amplitudes[0].imag(), 0.0);
  // amplitudes[1] represents <00000|U|00001>, and should return 0.
  EXPECT_FLOAT_EQ(amplitudes[1].real(), 0.0);
  EXPECT_FLOAT_EQ(amplitudes[1].imag(), 0.0);
}

// This test demonstrates the creation and validation of a complex contraction
// ordering - specifically, the "alternative" contraction for the 7x7 grid
// defined in this paper: https://arxiv.org/pdf/1811.09599.pdf
TEST(ContractionTest, ExampleOrdering) {
  std::list<ContractionOperation> ordering;
  const std::vector<std::vector<int>> order_A = {
      {0, 0}, {0, 1}, {1, 0}, {1, 1}, {0, 2}, {2, 0}, {1, 2}, {2, 1}, {2, 2}};
  for (const auto& coord : order_A) {
    ordering.emplace_back(ExpandPatch("A", coord));
  }
  const std::vector<std::vector<int>> order_pB = {
      {6, 0}, {5, 0}, {4, 0}, {3, 0}, {6, 1}, {5, 1}, {4, 1}, {3, 1}};
  for (const auto& coord : order_pB) {
    ordering.emplace_back(ExpandPatch("pB", coord));
  }
  const std::vector<std::vector<int>> order_ppD = {
      {6, 6}, {6, 5}, {5, 6}, {5, 5}, {6, 4}, {4, 6}, {5, 4}, {4, 5}, {4, 4}};
  for (const auto& coord : order_ppD) {
    ordering.emplace_back(ExpandPatch("ppD", coord));
  }
  const std::vector<std::vector<std::vector<int>>> cuts_1 = {{{6, 2}, {6, 3}}};
  for (const auto& cut : cuts_1) {
    ordering.emplace_back(CutIndex(cut));
  }
  // Copies tensor "pB" to "B" for reuse.
  ordering.emplace_back(MergePatches("pB", "B"));
  const std::vector<std::vector<int>> order_B = {
      {6, 2}, {5, 2}, {4, 2}, {3, 2}};
  for (const auto& coord : order_B) {
    ordering.emplace_back(ExpandPatch("B", coord));
  }
  ordering.emplace_back(MergePatches("A", "B"));
  // Copies tensor "ppD" to "pD" for reuse.
  ordering.emplace_back(MergePatches("ppD", "pD"));
  const std::vector<std::vector<int>> order_pD = {{6, 3}, {5, 3}, {4, 3}};
  for (const auto& coord : order_pD) {
    ordering.emplace_back(ExpandPatch("pD", coord));
  }
  const std::vector<std::vector<int>> order_pC = {{0, 6}, {1, 6}, {2, 6},
                                                  {0, 5}, {1, 5}, {2, 5}};
  for (const auto& coord : order_pC) {
    ordering.emplace_back(ExpandPatch("pC", coord));
  }
  const std::vector<std::vector<std::vector<int>>> cuts_2 = {{{2, 6}, {3, 6}}};
  for (const auto& cut : cuts_2) {
    ordering.emplace_back(CutIndex(cut));
  }
  // Copies tensor "pD" to "D" for reuse.
  ordering.emplace_back(MergePatches("pD", "D"));
  const std::vector<std::vector<int>> order_D = {
      {3, 6}, {3, 5}, {3, 4}, {3, 3}};
  for (const auto& coord : order_D) {
    ordering.emplace_back(ExpandPatch("D", coord));
  }
  ordering.emplace_back(MergePatches("B", "D"));
  const std::vector<std::vector<int>> order_C = {{0, 4}, {1, 4}, {2, 4},
                                                 {0, 3}, {1, 3}, {2, 3}};
  // These are "terminal cuts" for fast sampling over output values of C.
  for (const auto& tensor : order_C) {
    ordering.emplace_back(CutIndex({tensor}));
  }
  ordering.emplace_back(MergePatches("pC", "C"));
  for (const auto& coord : order_C) {
    ordering.emplace_back(ExpandPatch("C", coord));
  }
  ordering.emplace_back(MergePatches("D", "C"));

<<<<<<< HEAD
  ASSERT_TRUE(std::get<bool>(IsOrderingValid(ordering)));
=======
  EXPECT_NO_THROW(ValidateOrdering(ordering));
>>>>>>> 04c90769
}

constexpr char kSimpleOrdering[] = R"(# test comment
cut (1,2) 1 3
expand a 1
expand a 0
expand a 2
cut () 5
expand b 5
expand b 3
merge a b
)";
TEST(OrderingParserTest, ParseSimpleOrdering) {
  QflexInput input;
  input.ordering.load(std::stringstream(kSimpleOrdering));
  input.grid.qubits_off = {{2, 0}};
  input.grid.I = 3;
  input.grid.J = 2;

  std::list<ContractionOperation> ordering;
  ASSERT_TRUE(ordering_data_to_contraction_ordering(input, &ordering));

  std::list<ContractionOperation> expected_ordering;
  expected_ordering.emplace_back(CutIndex({{0, 1}, {1, 1}}, {1, 2}));
  expected_ordering.emplace_back(ExpandPatch("a", {0, 1}));
  expected_ordering.emplace_back(ExpandPatch("a", {0, 0}));
  expected_ordering.emplace_back(ExpandPatch("a", {1, 0}));
  expected_ordering.emplace_back(CutIndex({{2, 1}}));
  expected_ordering.emplace_back(ExpandPatch("b", {2, 1}));
  expected_ordering.emplace_back(ExpandPatch("b", {1, 1}));
  expected_ordering.emplace_back(MergePatches("a", "b"));

  int op_count = expected_ordering.size();
  ASSERT_EQ(ordering.size(), op_count);
  for (int i = 0; i < op_count; ++i) {
    const auto op = ordering.front();
    const auto expected_op = expected_ordering.front();
    ASSERT_EQ(op.op_type, expected_op.op_type);
    if (op.op_type == ContractionOperation::EXPAND) {
      EXPECT_EQ(op.expand.id, expected_op.expand.id);
      EXPECT_EQ(op.expand.tensor, expected_op.expand.tensor);
    } else if (op.op_type == ContractionOperation::CUT) {
      EXPECT_EQ(op.cut.tensors, expected_op.cut.tensors);
      EXPECT_EQ(op.cut.values, expected_op.cut.values);

    } else if (op.op_type == ContractionOperation::MERGE) {
      EXPECT_EQ(op.merge.source_id, expected_op.merge.source_id);
      EXPECT_EQ(op.merge.target_id, expected_op.merge.target_id);
    }
    ordering.pop_front();
    expected_ordering.pop_front();
  }
}

constexpr char kInvertedCutOrdering[] = R"(# test comment
cut (1,2) 1 0
)";

TEST(OrderingParserTest, ParseCutReordering) {
  QflexInput input;
  input.ordering.load(std::stringstream(kInvertedCutOrdering));
  input.grid.qubits_off = {{2, 0}};
  input.grid.I = 3;
  input.grid.J = 2;

  std::list<ContractionOperation> ordering;
  ASSERT_TRUE(ordering_data_to_contraction_ordering(input, &ordering));

  ContractionOperation expected_op(CutIndex({{0, 0}, {0, 1}}, {1, 2}));

  ASSERT_EQ(ordering.size(), 1);
  const auto& op = ordering.front();
  EXPECT_EQ(op.cut.tensors, expected_op.cut.tensors);
  EXPECT_EQ(op.cut.values, expected_op.cut.values);
}

TEST(OrderingParserTest, ParserFailures) {
  QflexInput input;

  // Invalid operations cause failures.
  input.ordering.instructions = {"bad op 1 2"};
  input.grid.qubits_off = {{2, 0}};
  input.grid.I = 3;
  input.grid.J = 2;

  std::list<ContractionOperation> ordering;
  EXPECT_FALSE(ordering_data_to_contraction_ordering(input, &ordering));

  // Qubit indices must be within the grid (3x2).
  input.ordering.instructions = {"expand a 8"};
  EXPECT_FALSE(ordering_data_to_contraction_ordering(input, &ordering));
  input.ordering.instructions = {"expand a -2"};
  EXPECT_FALSE(ordering_data_to_contraction_ordering(input, &ordering));
  input.ordering.instructions = {"cut () 1 7"};
  EXPECT_FALSE(ordering_data_to_contraction_ordering(input, &ordering));
  input.ordering.instructions = {"cut () -1 4"};
  EXPECT_FALSE(ordering_data_to_contraction_ordering(input, &ordering));

  // Cuts must receive a valid value list.
  input.ordering.instructions = {"cut 2 3"};
  EXPECT_FALSE(ordering_data_to_contraction_ordering(input, &ordering));
  // Spaces are not allowed in the value list.
  input.ordering.instructions = {"cut (1, 2) 2 3"};
  EXPECT_FALSE(ordering_data_to_contraction_ordering(input, &ordering));
}

TEST(OrderingParserExceptionTest, InvalidInput) {
  // Ordering cannot be null pointer.
  try {
    ordering_data_to_contraction_ordering(QflexInput(), nullptr);
    FAIL() << "Expected ordering_data_to_contration_ordering() to throw an "
              "exception.";
  } catch (std::string msg) {
    EXPECT_THAT(msg, testing::HasSubstr("Ordering must be non-null."));
  }
}

constexpr char kInvalidOrdering[] = R"(# test comment
expand a 1
expand a 1
)";
TEST(OrderingParserExceptionTest, InvalidOrderingGenerated) {
  QflexInput input;
  input.ordering.load(std::stringstream(kInvalidOrdering));
  input.grid.qubits_off = {{2, 0}};
  input.grid.I = 3;
  input.grid.J = 2;

  std::list<ContractionOperation> ordering;
  try {
    ordering_data_to_contraction_ordering(input, &ordering);
    FAIL() << "Expected ordering_data_to_contration_ordering() to throw an "
              "exception.";
  } catch (std::string msg) {
    EXPECT_THAT(
        msg, testing::HasSubstr("Tensor (0,1) is contracted multiple times"));
  }
}

TEST(ContractionExceptionTest, ContractGridInvalidInput) {
  std::list<ContractionOperation> ordering;
  std::vector<std::vector<Tensor>> tensor_grid;
  std::vector<std::complex<double>> amplitudes;

  // Tensor grid cannot be null pointer.
  try {
    ContractGrid(ordering, nullptr, &amplitudes);
    FAIL() << "Expected ContractGrid() to throw an exception.";
  } catch (std::string msg) {
    EXPECT_THAT(msg, testing::HasSubstr("Tensor grid must be non-null."));
  }

  // Amplitudes cannot be null pointer.
  try {
    ContractGrid(ordering, &tensor_grid, nullptr);
    FAIL() << "Expected ContractGrid() to throw an exception.";
  } catch (std::string msg) {
    EXPECT_THAT(
        msg, testing::HasSubstr("Amplitude return vector must be non-null."));
  }
}

TEST(ContractionExceptionTest, InitializeInvalidInput) {
  std::list<ContractionOperation> ordering;
  std::vector<std::vector<Tensor>> tensor_grid;
  std::vector<std::complex<double>> amplitudes;

  // Tensor grid cannot be null pointer.
  try {
    ContractionData::Initialize(ordering, nullptr, &amplitudes);
    FAIL() << "Expected ContractionData::Initialize() to throw an exception.";
  } catch (std::string msg) {
    EXPECT_THAT(msg, testing::HasSubstr("Tensor grid must be non-null."));
  }

  // Amplitudes cannot be null pointer.
  try {
    ContractionData::Initialize(ordering, &tensor_grid, nullptr);
    FAIL() << "Expected ContractionData::Initialize() to throw an exception.";
  } catch (std::string msg) {
    EXPECT_THAT(
        msg, testing::HasSubstr("Amplitude return vector must be non-null."));
  }
}

}  // namespace
}  // namespace qflex

int main(int argc, char** argv) {
  ::testing::InitGoogleTest(&argc, argv);
  return RUN_ALL_TESTS();
}<|MERGE_RESOLUTION|>--- conflicted
+++ resolved
@@ -105,42 +105,26 @@
   std::list<ContractionOperation> ordering;
   ordering.emplace_back(ExpandPatch("a", {1, 2}));
   ordering.emplace_back(ExpandPatch("a", {1, 2}));
-<<<<<<< HEAD
-  EXPECT_FALSE(std::get<bool>(IsOrderingValid(ordering)));
-=======
-  EXPECT_ANY_THROW(ValidateOrdering(ordering));
->>>>>>> 04c90769
+  EXPECT_ANY_THROW(ValidateOrdering(ordering));
 
   // Cannot cut the same index twice.
   ordering.clear();
   std::vector<std::vector<int>> index = {{1, 2}, {1, 3}};
   ordering.emplace_back(CutIndex(index, {0, 1}));
   ordering.emplace_back(CutIndex(index, {2, 3}));
-<<<<<<< HEAD
-  EXPECT_FALSE(std::get<bool>(IsOrderingValid(ordering)));
-=======
-  EXPECT_ANY_THROW(ValidateOrdering(ordering));
->>>>>>> 04c90769
+  EXPECT_ANY_THROW(ValidateOrdering(ordering));
 
   // Cannot merge the same patch twice.
   ordering.clear();
   ordering.emplace_back(MergePatches("a", "b"));
   ordering.emplace_back(MergePatches("a", "c"));
-<<<<<<< HEAD
-  EXPECT_FALSE(std::get<bool>(IsOrderingValid(ordering)));
-=======
-  EXPECT_ANY_THROW(ValidateOrdering(ordering));
->>>>>>> 04c90769
+  EXPECT_ANY_THROW(ValidateOrdering(ordering));
 
   // Can merge into the same patch twice.
   ordering.clear();
   ordering.emplace_back(MergePatches("a", "c"));
   ordering.emplace_back(MergePatches("b", "c"));
-<<<<<<< HEAD
-  EXPECT_TRUE(std::get<bool>(IsOrderingValid(ordering)));
-=======
   EXPECT_NO_THROW(ValidateOrdering(ordering));
->>>>>>> 04c90769
 }
 
 TEST(ContractionTest, MergeSafety) {
@@ -148,21 +132,13 @@
   std::list<ContractionOperation> ordering;
   ordering.emplace_back(MergePatches("a", "b"));
   ordering.emplace_back(ExpandPatch("a", {1, 2}));
-<<<<<<< HEAD
-  EXPECT_FALSE(std::get<bool>(IsOrderingValid(ordering)));
-=======
-  EXPECT_ANY_THROW(ValidateOrdering(ordering));
->>>>>>> 04c90769
+  EXPECT_ANY_THROW(ValidateOrdering(ordering));
 
   // Can expand a patch that has been merged into.
   ordering.clear();
   ordering.emplace_back(MergePatches("a", "b"));
   ordering.emplace_back(ExpandPatch("b", {1, 2}));
-<<<<<<< HEAD
-  EXPECT_TRUE(std::get<bool>(IsOrderingValid(ordering)));
-=======
   EXPECT_NO_THROW(ValidateOrdering(ordering));
->>>>>>> 04c90769
 }
 
 TEST(ContractionTest, CutSafety) {
@@ -173,44 +149,28 @@
   ordering.emplace_back(ExpandPatch("a", {1, 2}));
   ordering.emplace_back(CutIndex(index, cut_values));
   ordering.emplace_back(ExpandPatch("a", {2, 2}));
-<<<<<<< HEAD
-  EXPECT_FALSE(std::get<bool>(IsOrderingValid(ordering)));
-=======
-  EXPECT_ANY_THROW(ValidateOrdering(ordering));
->>>>>>> 04c90769
+  EXPECT_ANY_THROW(ValidateOrdering(ordering));
 
   // Cannot merge into a patch after a cut if it was previously expanded.
   ordering.clear();
   ordering.emplace_back(ExpandPatch("b", {1, 2}));
   ordering.emplace_back(CutIndex(index, cut_values));
   ordering.emplace_back(MergePatches("a", "b"));
-<<<<<<< HEAD
-  EXPECT_FALSE(std::get<bool>(IsOrderingValid(ordering)));
-=======
-  EXPECT_ANY_THROW(ValidateOrdering(ordering));
->>>>>>> 04c90769
+  EXPECT_ANY_THROW(ValidateOrdering(ordering));
 
   // Cannot expand a patch after a cut if it was previously merged into.
   ordering.clear();
   ordering.emplace_back(MergePatches("a", "b"));
   ordering.emplace_back(CutIndex(index, cut_values));
   ordering.emplace_back(ExpandPatch("b", {1, 2}));
-<<<<<<< HEAD
-  EXPECT_FALSE(std::get<bool>(IsOrderingValid(ordering)));
-=======
-  EXPECT_ANY_THROW(ValidateOrdering(ordering));
->>>>>>> 04c90769
+  EXPECT_ANY_THROW(ValidateOrdering(ordering));
 
   // Cannot merge into a patch before and after a cut.
   ordering.clear();
   ordering.emplace_back(MergePatches("a", "c"));
   ordering.emplace_back(CutIndex(index, cut_values));
   ordering.emplace_back(MergePatches("b", "c"));
-<<<<<<< HEAD
-  EXPECT_FALSE(std::get<bool>(IsOrderingValid(ordering)));
-=======
-  EXPECT_ANY_THROW(ValidateOrdering(ordering));
->>>>>>> 04c90769
+  EXPECT_ANY_THROW(ValidateOrdering(ordering));
 
   // Can merge a patch into an empty patch for later use.
   ordering.clear();
@@ -218,11 +178,7 @@
   ordering.emplace_back(CutIndex(index, cut_values));
   ordering.emplace_back(MergePatches("a", "b"));
   ordering.emplace_back(ExpandPatch("b", {1, 3}));
-<<<<<<< HEAD
-  EXPECT_TRUE(std::get<bool>(IsOrderingValid(ordering)));
-=======
   EXPECT_NO_THROW(ValidateOrdering(ordering));
->>>>>>> 04c90769
 }
 
 // Trivial grid with one "off" qubit and one cut:
@@ -359,11 +315,7 @@
   }
   ordering.emplace_back(MergePatches("D", "C"));
 
-<<<<<<< HEAD
-  ASSERT_TRUE(std::get<bool>(IsOrderingValid(ordering)));
-=======
   EXPECT_NO_THROW(ValidateOrdering(ordering));
->>>>>>> 04c90769
 }
 
 constexpr char kSimpleOrdering[] = R"(# test comment
