--- conflicted
+++ resolved
@@ -538,12 +538,6 @@
 """
 
 circuit_fsim_filename = mkstemp()
-<<<<<<< HEAD
-grid_2x2_filename = mkstemp()
-ordering_2x2_filename = mkstemp()
-
-=======
->>>>>>> 45415772
 with open(circuit_fsim_filename[1], 'w') as f:
     print(circuit_test_fsim, file=f)
 with open(grid_2x2_filename[1], 'w') as f:
