--- conflicted
+++ resolved
@@ -48,13 +48,7 @@
 default input files, `-v` flags may be dropped:
 
 ```
-<<<<<<< HEAD
-# docker run -ti --rm qflex:latest 11 12 2 0.005 /qflex/circuits/bristlecone_48_1-40-1_0.txt \
-                                                 /qflex/ordering/bristlecone_48.txt \
-                                                 /qflex/grid/bristlecone_48.txt
-=======
 # docker run -ti --rm qflex:latest 2 /qflex/config/circuits/bristlecone_48_1-24-1_0.txt \
                                      /qflex/config/ordering/bristlecone_48.txt \
                                      /qflex/config/grid/bristlecone_48.txt
->>>>>>> 4a45ed72
 ```