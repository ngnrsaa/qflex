# Input File Formatting

For each circuit simulated on qFlex, three input files are required:
1. A circuit file detailing the operations to perform at each timestep.
1. An ordering file indicating the order in which tensors should be combined.
1. A grid file representing the positions of active qubits in a 2D lattice.

The purpose of this document is to outline the proper formatting of these files.

## Circuit files

Circuit files express a series of quantum gates for qFlex to simulate. In these
files, each gate is represented by a __cycle__ (the timestep in which the gate
is performed), an __opcode__ (the type of gate to perform), and a list of
__indices__ denoting which qubits the gate affects.

<<<<<<< HEAD
### File format

__Requirement:__ First line of the file MUST be an integer containing the number of active
qubits in the circuit.  

Each line after that contains a gate in the following format:
```
<cycle> <opcode> <indices>

cycle:      The integer value of the timestep in which the gate is performed, starting at 0.
opcode:     The type of gate to perform from the following list:
            Gates without arguments:
                - 'h': Hadamard gate
                - 'cz': Controlled-Z gate
                - 't': T gate (equivalent to Z^1/4)
                - 'x_1_2': X^1/2 gate
                - 'y_1_2': Y^1/2 gate
            Gates with arguments:
                - 'rz(theta)': Z-rotation by theta radians
                - 'fsim(theta,phi)': fermionic simulation gate
                    - theta: |01> to |10> swap angle
                    - phi: conditional phase angle
                    - Examples: fsim(pi/2,0) = iSWAP; fsim(0,pi) = CZ
indices:     The integer indices of the qubit or qubits that the gate affect. 
             Currently, the indices are zero indexed and run from left to right, top to bottom.
```

Sample circuit files can be found under [qflex/circuits](/circuits).
=======
Sample circuit files can be found under [qflex/config/circuits](/config/circuits) with the
following format: `[circuit_type]_[circuit_size]_[circuit_depth]_[idx].txt`.
>>>>>>> 4a45ed72

### Formal grammar

```
file:      gates
gates:     gate {newline} gates | gate
gate:      cycle operator qubits | {comment}
cycle:     {index}
operator:  {opcode_no_args} | {opcode_with_args}
qubits:    qubit qubits | qubit
qubit:     {index}
```

### Terminal symbol definitions

```
{newline}: a single line-break. Avoid trailing spaces at the end of lines.
{comment}: a one-line text string whose first character must be "#".
{index}: any integer value, i.e. \[0-9\]+
{opcode_no_args}: the name of an operator which does not take arguments.
These are defined as follows:

- 'h': Hadamard gate
- 'cz': Controlled-Z gate
- 'cx': Controlled-X gate
- 't': T gate (equivalent to Z^1/4)
- 'x_1_2': X^1/2 gate
- 'y_1_2': Y^1/2 gate

{opcode_with_args} the name of an operator that takes arguments, followed by a comma-separated list (no spaces) of arguments in parentheses.
These are defined as follows:

- 'rz(theta)': Z-rotation by theta radians
- 'fsim(theta,phi)': fermionic simulation gate
  - theta: |01> to |10> swap angle
  - phi: conditional phase angle
  - Examples: fsim(pi/2,0) = iSWAP; fsim(0,pi) = CZ
```

## Ordering files

Circuit-ordering files allow fine-tuned optimization of how qFlex simulates a
given circuit. As defined in
[the original paper](https://arxiv.org/abs/1905.00444), every simulation begins
with contraction of all qubit worldlines to a 2D grid; the steps taken after
are defined in this file. Each simulation step is either a __patch-expansion__, a __patch-merge__, or a __cut__.
In this notation, a "patch" refers to a section of the tensor grid that has been contracted into a single tensor. 
Multiple patches are used to improve parallelism and reduce the maximum required tensor rank.

### File format

__patch-expansion:__ contracting an index onto a given patch.
```
expand <patch_name> <index>

patch_name: A text string representing a tensor-contraction patch.
index:      The integer index of the qubit being contracted onto the patch.
```
Example:
```
expand A 24 -> This contracts the tensor with the index 24 onto the A patch.
```

__patch-merge:__ contracting two fully expanded (contracted) patches.
```
merge <patch_name> <patch_name>

patch_name: A text string representing a tensor-contraction patch.
```
Example:
```
merge A B -> This contracts the patches A and B, which are both single tensors.
```

__cut:__ projection of all indices shared by two tensors onto a single value
         OR projection of final state of a single tensor onto an index
```
cut <values> <indices>

values:     A comma-separated list in parentheses with no spaces of integer values
            to be assigned to the index during the cut. Can be empty.
indices:    The index or indices to apply the cut.
```
Example:
```
cut (0,1) 24 42 -> This performs a cut betwen tensors 24 and 42 and projects the values 1 and 0 on the cut.
```

Sample ordering files can be found under [qflex/config/ordering](/config/ordering).

### Formal grammar

```
file:          steps
steps:         step {newline} steps | step
step:          patch_expand | patch_merge | cut | {comment}
patch_expand:  {expand} {patch_name} {index}
patch_merge:   {merge} {patch_name} {patch_name}
cut:           {cut} {values} {index} | {cut} {values} {index} {index}
```

### Terminal symbol definitions

```
{newline}: a single line-break. Avoid trailing spaces at the end of lines.
{comment}: a one-line text string whose first character must be "#".
{expand}: the string "expand". 
{merge}: the string "merge".
{cut}: the string "cut".
{patch_name}: any text string representing a tensor-contraction patch; e.g. "pB".
{index}: any integer value, i.e. \[0-9\]+
{values}: a comma-separated list (no spaces) of integer values in parentheses. Can be empty.
```

## Grid files

Grid files are a simple list of 1s and 0s indicating the positions of active
qubits in a 2D lattice. These files are whitespace-agnostic, so it is
recommended to arrange them in a format matching the chip they represent.

<<<<<<< HEAD
### File format

Each file should contain a grid of 1s and 0s, where the 1s signify a qubit
that is active, and the 0s signify inactive qubits.

Example:
```
0 0 1 1 0 0
0 1 1 1 1 0
0 1 1 1 1 0
0 0 1 1 0 0
```

Sample grid files can be found under [qflex/grid](/grid).
=======
Sample grid files can be found under [qflex/config/grid](/config/grid).
>>>>>>> 4a45ed72

### Formal grammar

```
file:    qubits
qubits:  qubit {whitespace} qubits | qubit
qubit:   {zero} | {one}
```

### Terminal symbol definitions

```
{whitespace}: any number of consecutive whitespace characters (tab, space, or newline).
{zero}: the integer, 0.
{one}: the integer, 1.
```

## Notes

There are a few things to take note of before writing these input files:
* Qubits in grid are zero-indexed going left to right, top to bottom. 
* Coordinate system in examples is zero indexed, with the upper left corner as the origin. 
    * (2, 3): Three down from origin, four right of origin.

## Definitions

Defining the terms used in the formal grammar.
* Expand: This is used in the ordering when we are contracting a tensor. 
    * expand A 42: This would contract the tensor with the index 42 onto the A patch.
* Merge: This is used in the ordering where we contract two patches of contracted tensors.
    * merge A B: This contracts the patches A and B
* Cut: This is used in the ordering where we cut a bond between two tensors.
    * cut (0,1) 24 42: This would cut betwen tensors 24 and 42 and project the values 1 and 0 on the cut. <|MERGE_RESOLUTION|>--- conflicted
+++ resolved
@@ -14,7 +14,8 @@
 is performed), an __opcode__ (the type of gate to perform), and a list of
 __indices__ denoting which qubits the gate affects.
 
-<<<<<<< HEAD
+Sample circuit files can be found under [qflex/config/circuits](/config/circuits).
+
 ### File format
 
 __Requirement:__ First line of the file MUST be an integer containing the number of active
@@ -43,10 +44,6 @@
 ```
 
 Sample circuit files can be found under [qflex/circuits](/circuits).
-=======
-Sample circuit files can be found under [qflex/config/circuits](/config/circuits) with the
-following format: `[circuit_type]_[circuit_size]_[circuit_depth]_[idx].txt`.
->>>>>>> 4a45ed72
 
 ### Formal grammar
 
@@ -95,6 +92,8 @@
 are defined in this file. Each simulation step is either a __patch-expansion__, a __patch-merge__, or a __cut__.
 In this notation, a "patch" refers to a section of the tensor grid that has been contracted into a single tensor. 
 Multiple patches are used to improve parallelism and reduce the maximum required tensor rank.
+
+Sample ordering files can be found under [qflex/config/ordering](/config/ordering).
 
 ### File format
 
@@ -167,7 +166,8 @@
 qubits in a 2D lattice. These files are whitespace-agnostic, so it is
 recommended to arrange them in a format matching the chip they represent.
 
-<<<<<<< HEAD
+Sample grid files can be found under [qflex/config/grid](/config/grid).
+
 ### File format
 
 Each file should contain a grid of 1s and 0s, where the 1s signify a qubit
@@ -182,9 +182,6 @@
 ```
 
 Sample grid files can be found under [qflex/grid](/grid).
-=======
-Sample grid files can be found under [qflex/config/grid](/config/grid).
->>>>>>> 4a45ed72
 
 ### Formal grammar
 
