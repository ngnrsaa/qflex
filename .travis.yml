language: cpp

services:
  - docker

addons:
  apt:
    packages:
    - clang-format

before_script:
  - bash scripts/check-format.sh
  - docker-compose build

script:
  - docker run -ti --rm qflex-tests:latest
<<<<<<< HEAD
  - docker run -ti --rm qflex-py-tests:latest
  - docker run -ti --rm qflex:latest 11 12 2 0.005 \
    /qflex/circuits/ben_11_16_0.txt /qflex/ordering/bristlecone_48.txt \
    /qflex/grid/bristlecone_48.txt
=======
  - docker run -ti --rm qflex:latest 11 12 2 \
          /qflex/config/circuits/bristlecone_48_1-24-1_0.txt \
          /qflex/config/ordering/bristlecone_48.txt \
          /qflex/config/grid/bristlecone_48.txt
>>>>>>> 787bacda
<|MERGE_RESOLUTION|>--- conflicted
+++ resolved
@@ -14,14 +14,8 @@
 
 script:
   - docker run -ti --rm qflex-tests:latest
-<<<<<<< HEAD
   - docker run -ti --rm qflex-py-tests:latest
-  - docker run -ti --rm qflex:latest 11 12 2 0.005 \
-    /qflex/circuits/ben_11_16_0.txt /qflex/ordering/bristlecone_48.txt \
-    /qflex/grid/bristlecone_48.txt
-=======
   - docker run -ti --rm qflex:latest 11 12 2 \
           /qflex/config/circuits/bristlecone_48_1-24-1_0.txt \
           /qflex/config/ordering/bristlecone_48.txt \
-          /qflex/config/grid/bristlecone_48.txt
->>>>>>> 787bacda
+          /qflex/config/grid/bristlecone_48.txt