TARGET1 = qflex

#Set these:
CXX = g++
#CXX = icpc

FLAGS =  -O3  -std=c++17  -march=native

ifeq ($(CXX), icpc)
	FLAGS += -mkl -qopenmp -DMKL_TENSOR
else
	# see instructions at https://pybind11.readthedocs.io/en/stable/basics.html
	# python3-dev is required for pybind11 to work
  FLAGS += -Ipybind11/include -fPIC `python3 -m pybind11 --includes` -fopenmp -lgsl -lgslcblas
endif

TEST_DIR = tests

OBJS1 = evaluate_circuit.o tensor.o contraction_utils.o read_circuit.o

<<<<<<< HEAD
$(TARGET1): main.o $(OBJS1)
	$(CXX) -o $(TARGET1).x main.o $(OBJS1) $(FLAGS)

pybind: pybind_main.o $(OBJS1)
	$(CXX) -shared -o $(TARGET1)`python3-config --extension-suffix` pybind_main.o $(OBJS1) $(FLAGS)
=======
$(TARGET1): $(OBJS1)
	$(CXX) -o $(TARGET1).x $(OBJS1) $(FLAGS)
>>>>>>> d06e388d

main.o: main.cpp
	$(CXX) -c main.cpp $(FLAGS)

pybind_main.o: pybind_main.cpp
	$(CXX) -c pybind_main.cpp $(FLAGS)

evaluate_circuit.o: evaluate_circuit.cpp
	$(CXX) -c evaluate_circuit.cpp $(FLAGS)

read_circuit.o: read_circuit.cpp
	$(CXX) -c read_circuit.cpp $(FLAGS)

contraction_utils.o: contraction_utils.cpp
	$(CXX) -c contraction_utils.cpp $(FLAGS)

tensor.o: tensor.cpp
	$(CXX) -c tensor.cpp $(FLAGS)


.PHONY: clean
clean:
	rm -f ./*.x ./*.a ./*.so ./*.o ./*.mod
	$(MAKE) -C $(TEST_DIR) clean


# c++ -O3 -Wall -shared -std=c++11 -fPIC `python3 -m pybind11 --includes` example.cpp -o example`python3-config --extension-suffix`<|MERGE_RESOLUTION|>--- conflicted
+++ resolved
@@ -18,16 +18,11 @@
 
 OBJS1 = evaluate_circuit.o tensor.o contraction_utils.o read_circuit.o
 
-<<<<<<< HEAD
 $(TARGET1): main.o $(OBJS1)
 	$(CXX) -o $(TARGET1).x main.o $(OBJS1) $(FLAGS)
 
 pybind: pybind_main.o $(OBJS1)
 	$(CXX) -shared -o $(TARGET1)`python3-config --extension-suffix` pybind_main.o $(OBJS1) $(FLAGS)
-=======
-$(TARGET1): $(OBJS1)
-	$(CXX) -o $(TARGET1).x $(OBJS1) $(FLAGS)
->>>>>>> d06e388d
 
 main.o: main.cpp
 	$(CXX) -c main.cpp $(FLAGS)
