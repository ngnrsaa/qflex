--- conflicted
+++ resolved
@@ -19,15 +19,12 @@
 
 $(TARGET1): $(OBJS1)
 	$(CXX) -o $(TARGET1).x $(OBJS1) $(FLAGS)
-<<<<<<< HEAD
 
 pybind: pybind_main.o $(OBJS1)
 	$(CXX) -shared -o ./cirqinterface/$(TARGET1)`python3-config --extension-suffix` pybind_main.o $(OBJS1) $(FLAGS)
 
 pybind_main.o: pybind_main.cpp
 	$(CXX) -c pybind_main.cpp $(FLAGS)
-=======
->>>>>>> 82453872
 
 main.o: main.cpp
 	$(CXX) -c main.cpp $(FLAGS)
