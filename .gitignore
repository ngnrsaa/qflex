*.o
*.mod
*.modmic
*.ptx
*.i
*.ii
*.cudafe*
*.fatbin*
*.cubin
*.module_id
*.hash
*.a
*.so
*.x
.*swp

# TODO
todo.txt

# Python cache
__pycache__
.ipynb_checkpoints

# Autotools
Makefile
aclocal.m4
autom4te*
config.status
config.log

<<<<<<< HEAD
.venv/
.idea/
.vscode/
=======
#
configure
>>>>>>> 64926167
<|MERGE_RESOLUTION|>--- conflicted
+++ resolved
@@ -28,11 +28,6 @@
 config.status
 config.log
 
-<<<<<<< HEAD
 .venv/
 .idea/
-.vscode/
-=======
-#
-configure
->>>>>>> 64926167
+.vscode/